--- conflicted
+++ resolved
@@ -9,14 +9,8 @@
 import Foundation
 import LlamaKit
 
-<<<<<<< HEAD
-let commands : [Command] = [
-	HelpCommand(),
-	CheckoutCommand(),
-=======
 let commandTypes = [
 	HelpCommand.self
->>>>>>> 978ecf0a
 ]
 
 var arguments = Process.arguments
