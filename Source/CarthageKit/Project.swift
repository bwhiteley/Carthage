// swiftlint:disable file_length

import Foundation
import Result
import ReactiveSwift
import Tentacle
import XCDBLD
import ReactiveTask
import SPMUtility

import struct Foundation.URL
import enum XCDBLD.Platform

/// Describes an event occurring to or with a project.
public enum ProjectEvent {
	/// The project is beginning to clone.
	case cloning(Dependency)

	/// The project is beginning a fetch.
	case fetching(Dependency)

	/// The project is being checked out to the specified revision.
	case checkingOut(Dependency, String)

	/// The project is downloading a binary-only framework definition.
	case downloadingBinaryFrameworkDefinition(Dependency, URL)

	/// Any available binaries for the specified release of the project are
	/// being downloaded. This may still be followed by `CheckingOut` event if
	/// there weren't any viable binaries after all.
	case downloadingBinaries(Dependency, String)

	/// Downloading any available binaries of the project is being skipped,
	/// because of a GitHub API request failure which is due to authentication
	/// or rate-limiting.
	case skippedDownloadingBinaries(Dependency, String)

	/// Installing of a binary framework is being skipped because of an inability
	/// to verify that it was built with a compatible Swift version.
	case skippedInstallingBinaries(dependency: Dependency, error: Error)

	/// Building the project is being skipped, since the project is not sharing
	/// any framework schemes.
	case skippedBuilding(Dependency, String)

	/// Building the project is being skipped because it is cached.
	case skippedBuildingCached(Dependency)

	/// Rebuilding a cached project because of a version file/framework mismatch.
	case rebuildingCached(Dependency)

	/// Building an uncached project.
	case buildingUncached(Dependency)
}

public enum ResolverType {
	case normal, new, fast

	public var resolverClass: ResolverProtocol.Type {
		switch self {
		case .normal:
			return Resolver.self
		case .new:
			return NewResolver.self
		case .fast:
			return BackTrackingResolver.self
		}
	}

	public static func from(resolverClass: ResolverProtocol.Type) -> ResolverType? {
		if resolverClass == Resolver.self {
			return .normal
		} else if resolverClass == NewResolver.self {
			return .new
		} else if resolverClass == BackTrackingResolver.self {
			return .fast
		}
		return nil
	}
}

extension ProjectEvent: Equatable {
	public static func == (lhs: ProjectEvent, rhs: ProjectEvent) -> Bool {
		switch (lhs, rhs) {
		case let (.cloning(left), .cloning(right)):
			return left == right

		case let (.fetching(left), .fetching(right)):
			return left == right

		case let (.checkingOut(leftIdentifier, leftRevision), .checkingOut(rightIdentifier, rightRevision)):
			return leftIdentifier == rightIdentifier && leftRevision == rightRevision

		case let (.downloadingBinaryFrameworkDefinition(leftIdentifier, leftURL), .downloadingBinaryFrameworkDefinition(rightIdentifier, rightURL)):
			return leftIdentifier == rightIdentifier && leftURL == rightURL

		case let (.downloadingBinaries(leftIdentifier, leftRevision), .downloadingBinaries(rightIdentifier, rightRevision)):
			return leftIdentifier == rightIdentifier && leftRevision == rightRevision

		case let (.skippedDownloadingBinaries(leftIdentifier, leftRevision), .skippedDownloadingBinaries(rightIdentifier, rightRevision)):
			return leftIdentifier == rightIdentifier && leftRevision == rightRevision

		case let (.skippedBuilding(leftIdentifier, leftRevision), .skippedBuilding(rightIdentifier, rightRevision)):
			return leftIdentifier == rightIdentifier && leftRevision == rightRevision

		default:
			return false
		}
	}
}

/// Represents a project that is using Carthage.
public final class Project { // swiftlint:disable:this type_body_length
	/// File URL to the root directory of the project.
	public let directoryURL: URL

	/// The file URL to the project's Cartfile.
	public var cartfileURL: URL {
		return directoryURL.appendingPathComponent(Constants.Project.cartfilePath, isDirectory: false)
	}

	/// The file URL to the project's Cartfile.resolved.
	public var resolvedCartfileURL: URL {
		return directoryURL.appendingPathComponent(Constants.Project.resolvedCartfilePath, isDirectory: false)
	}

	/// Whether to prefer HTTPS for cloning (vs. SSH).
	public var preferHTTPS = true

	/// Whether to use submodules for dependencies, or just check out their
	/// working directories.
	public var useSubmodules = false

	/// Sends each event that occurs to a project underneath the receiver (or
	/// the receiver itself).
	public let projectEvents: Signal<ProjectEvent, NoError>
	private let _projectEventsObserver: Signal<ProjectEvent, NoError>.Observer

	public init(directoryURL: URL) {
		precondition(directoryURL.isFileURL)

		let (signal, observer) = Signal<ProjectEvent, NoError>.pipe()
		projectEvents = signal
		_projectEventsObserver = observer

		self.directoryURL = directoryURL
	}

	private typealias CachedVersions = [Dependency: [PinnedVersion]]
	private typealias CachedBinaryProjects = [URL: BinaryProject]

	/// Caches versions to avoid expensive lookups, and unnecessary
	/// fetching/cloning.
	private var cachedVersions: CachedVersions = [:]
	private let cachedVersionsQueue = SerialProducerQueue(name: "org.carthage.Constants.Project.cachedVersionsQueue")

	// Cache the binary project definitions in memory to avoid redownloading during carthage operation
	private var cachedBinaryProjects: CachedBinaryProjects = [:]
	private let cachedBinaryProjectsQueue = SerialProducerQueue(name: "org.carthage.Constants.Project.cachedBinaryProjectsQueue")

	private lazy var xcodeVersionDirectory: String = XcodeVersion.make()
		.map { "\($0.version)_\($0.buildVersion)" } ?? "Unknown"

	/// Attempts to load Cartfile or Cartfile.private from the given directory,
	/// merging their dependencies.
	public func loadCombinedCartfile() -> SignalProducer<Cartfile, CarthageError> {
		let cartfileURL = directoryURL.appendingPathComponent(Constants.Project.cartfilePath, isDirectory: false)
		let privateCartfileURL = directoryURL.appendingPathComponent(Constants.Project.privateCartfilePath, isDirectory: false)

		func isNoSuchFileError(_ error: CarthageError) -> Bool {
			switch error {
			case let .readFailed(_, underlyingError):
				if let underlyingError = underlyingError {
					return underlyingError.domain == NSCocoaErrorDomain && underlyingError.code == NSFileReadNoSuchFileError
				} else {
					return false
				}

			default:
				return false
			}
		}

		let cartfile = SignalProducer { Cartfile.from(file: cartfileURL) }
			.flatMapError { error -> SignalProducer<Cartfile, CarthageError> in
				if isNoSuchFileError(error) && FileManager.default.fileExists(atPath: privateCartfileURL.path) {
					return SignalProducer(value: Cartfile())
				}

				return SignalProducer(error: error)
		}

		let privateCartfile = SignalProducer { Cartfile.from(file: privateCartfileURL) }
			.flatMapError { error -> SignalProducer<Cartfile, CarthageError> in
				if isNoSuchFileError(error) {
					return SignalProducer(value: Cartfile())
				}

				return SignalProducer(error: error)
		}

		return SignalProducer.zip(cartfile, privateCartfile)
			.attemptMap { cartfile, privateCartfile -> Result<Cartfile, CarthageError> in
				var cartfile = cartfile

				let duplicateDeps = duplicateDependenciesIn(cartfile, privateCartfile).map { dependency in
					return DuplicateDependency(
						dependency: dependency,
						locations: ["\(Constants.Project.cartfilePath)", "\(Constants.Project.privateCartfilePath)"]
					)
				}

				if duplicateDeps.isEmpty {
					cartfile.append(privateCartfile)
					return .success(cartfile)
				}

				return .failure(.duplicateDependencies(duplicateDeps))
		}
	}

	/// Reads the project's Cartfile.resolved.
	public func loadResolvedCartfile() -> SignalProducer<ResolvedCartfile, CarthageError> {
		return SignalProducer {
			Result(catching: { try String(contentsOf: self.resolvedCartfileURL, encoding: .utf8) })
				.mapError { .readFailed(self.resolvedCartfileURL, $0) }
				.flatMap(ResolvedCartfile.from)
		}
	}

	/// Writes the given Cartfile.resolved out to the project's directory.
	public func writeResolvedCartfile(_ resolvedCartfile: ResolvedCartfile) -> Result<(), CarthageError> {
		return Result(at: resolvedCartfileURL, attempt: {
			try resolvedCartfile.description.write(to: $0, atomically: true, encoding: .utf8)
		})
	}

	/// Limits the number of concurrent clones/fetches to the number of active
	/// processors.
	private let cloneOrFetchQueue = ConcurrentProducerQueue(name: "org.carthage.CarthageKit", limit: ProcessInfo.processInfo.activeProcessorCount)

	/// Clones the given dependency to the global repositories folder, or fetches
	/// inside it if it has already been cloned.
	///
	/// Returns a signal which will send the URL to the repository's folder on
	/// disk once cloning or fetching has completed.
	private func cloneOrFetchDependency(_ dependency: Dependency, commitish: String? = nil) -> SignalProducer<URL, CarthageError> {
		return cloneOrFetch(dependency: dependency, preferHTTPS: self.preferHTTPS, commitish: commitish)
			.on(value: { event, _ in
				if let event = event {
					self._projectEventsObserver.send(value: event)
				}
			})
			.map { _, url in url }
			.take(last: 1)
			.startOnQueue(cloneOrFetchQueue)
	}

	func downloadBinaryFrameworkDefinition(binary: BinaryURL) -> SignalProducer<BinaryProject, CarthageError> {
		return SignalProducer<Project.CachedBinaryProjects, CarthageError>(value: self.cachedBinaryProjects)
			.flatMap(.merge) { binaryProjectsByURL -> SignalProducer<BinaryProject, CarthageError> in
				if let binaryProject = binaryProjectsByURL[binary.url] {
					return SignalProducer(value: binaryProject)
				} else {
					self._projectEventsObserver.send(value: .downloadingBinaryFrameworkDefinition(.binary(binary), binary.url))

					return URLSession.shared.reactive.data(with: URLRequest(url: binary.url))
						.mapError { CarthageError.readFailed(binary.url, $0 as NSError) }
						.attemptMap { data, _ in
							return BinaryProject.from(jsonData: data).mapError { error in
								return CarthageError.invalidBinaryJSON(binary.url, error)
							}
						}
						.on(value: { binaryProject in
							self.cachedBinaryProjects[binary.url] = binaryProject
						})
				}
			}
			.startOnQueue(self.cachedBinaryProjectsQueue)
	}

	/// Sends all versions available for the given project.
	///
	/// This will automatically clone or fetch the project's repository as
	/// necessary.
	private func versions(for dependency: Dependency) -> SignalProducer<PinnedVersion, CarthageError> {
		let fetchVersions: SignalProducer<PinnedVersion, CarthageError>

		switch dependency {
		case .git, .gitHub:
			fetchVersions = cloneOrFetchDependency(dependency)
				.flatMap(.merge) { repositoryURL in listTags(repositoryURL) }
				.map { PinnedVersion($0) }

		case let .binary(binary):
			fetchVersions = downloadBinaryFrameworkDefinition(binary: binary)
				.flatMap(.concat) { binaryProject -> SignalProducer<PinnedVersion, CarthageError> in
					return SignalProducer(binaryProject.versions.keys)
			}
		}

		return SignalProducer<Project.CachedVersions, CarthageError>(value: self.cachedVersions)
			.flatMap(.merge) { versionsByDependency -> SignalProducer<PinnedVersion, CarthageError> in
				if let versions = versionsByDependency[dependency] {
					return SignalProducer(versions)
				} else {
					return fetchVersions
						.collect()
						.on(value: { newVersions in
							self.cachedVersions[dependency] = newVersions
						})
						.flatMap(.concat) { versions in SignalProducer<PinnedVersion, CarthageError>(versions) }
				}
			}
			.startOnQueue(cachedVersionsQueue)
			.collect()
			.flatMap(.concat) { versions -> SignalProducer<PinnedVersion, CarthageError> in
				if versions.isEmpty {
					return SignalProducer(error: .taggedVersionNotFound(dependency))
				}

				return SignalProducer(versions)
		}
	}

	/// Produces the sub dependencies of the given dependency. Uses the checked out directory if able
	private func dependencySet(for dependency: Dependency, version: PinnedVersion, mapping: ((Dependency) -> Dependency)? = nil) -> SignalProducer<Set<Dependency>, CarthageError> {
		return self.dependencies(for: dependency, version: version, tryCheckoutDirectory: true)
			.map { mapping?($0.0) ?? ($0.0) }
			.collect()
			.map { Set($0) }
			.concat(value: Set())
			.take(first: 1)
	}

	/// Loads the dependencies for the given dependency, at the given version.
	private func dependencies(for dependency: Dependency, version: PinnedVersion) -> SignalProducer<(Dependency, VersionSpecifier), CarthageError> {
		return self.dependencies(for: dependency, version: version, tryCheckoutDirectory: false)
	}

	/// Loads the dependencies for the given dependency, at the given version. Optionally can attempt to read from the Checkout directory
	private func dependencies(
		for dependency: Dependency,
		version: PinnedVersion,
		tryCheckoutDirectory: Bool
		) -> SignalProducer<(Dependency, VersionSpecifier), CarthageError> {
		switch dependency {
		case .git, .gitHub:
			let revision = version.commitish
			let cartfileFetch: SignalProducer<Cartfile, CarthageError> = self.cloneOrFetchDependency(dependency, commitish: revision)
				.flatMap(.concat) { repositoryURL in
					return contentsOfFileInRepository(repositoryURL, Constants.Project.cartfilePath, revision: revision)
				}
				.flatMapError { _ in .empty }
				.attemptMap(Cartfile.from(string:))

			let cartfileSource: SignalProducer<Cartfile, CarthageError>
			if tryCheckoutDirectory {
				let dependencyURL = self.directoryURL.appendingPathComponent(dependency.relativePath)
				cartfileSource = SignalProducer<Bool, NoError> { () -> Bool in
					var isDirectory: ObjCBool = false
					return FileManager.default.fileExists(atPath: dependencyURL.path, isDirectory: &isDirectory) && isDirectory.boolValue
					}
					.flatMap(.concat) { directoryExists -> SignalProducer<Cartfile, CarthageError> in
						if directoryExists {
							return SignalProducer(result: Cartfile.from(file: dependencyURL.appendingPathComponent(Constants.Project.cartfilePath)))
								.flatMapError { _ in .empty }
						} else {
							return cartfileFetch
						}
					}
					.flatMapError { _ in .empty }
			} else {
				cartfileSource = cartfileFetch
			}
			return cartfileSource
				.flatMap(.concat) { cartfile -> SignalProducer<(Dependency, VersionSpecifier), CarthageError> in
					return SignalProducer(cartfile.dependencies.map { ($0.0, $0.1) })
			}

		case .binary:
			// Binary-only frameworks do not support dependencies
			return .empty
		}
	}

	/// Finds all the transitive dependencies for the dependencies to checkout.
	func transitiveDependencies(
		_ dependenciesToCheckout: [String]?,
		resolvedCartfile: ResolvedCartfile
		) -> SignalProducer<[String], CarthageError> {
		return SignalProducer(value: resolvedCartfile)
			.map { resolvedCartfile -> [(Dependency, PinnedVersion)] in
				return resolvedCartfile.dependencies
					.filter { dep, _ in dependenciesToCheckout?.contains(dep.name) ?? false }
			}
			.flatMap(.merge) { dependencies -> SignalProducer<[String], CarthageError> in
				return SignalProducer<(Dependency, PinnedVersion), CarthageError>(dependencies)
					.flatMap(.merge) { dependency, version -> SignalProducer<(Dependency, VersionSpecifier), CarthageError> in
						return self.dependencies(for: dependency, version: version)
					}
					.map { $0.0.name }
					.collect()
		}
	}

	/// Finds the required dependencies and their corresponding version specifiers for each dependency in Cartfile.resolved.
	func requirementsByDependency(
		resolvedCartfile: ResolvedCartfile,
		tryCheckoutDirectory: Bool
		) -> SignalProducer<CompatibilityInfo.Requirements, CarthageError> {
		return SignalProducer(resolvedCartfile.dependencies)
			.flatMap(.concurrent(limit: 4)) { dependency, pinnedVersion -> SignalProducer<(Dependency, (Dependency, VersionSpecifier)), CarthageError> in
				return self.dependencies(for: dependency, version: pinnedVersion, tryCheckoutDirectory: tryCheckoutDirectory)
					.map { (dependency, $0) }
			}
			.collect()
			.flatMap(.merge) { dependencyAndRequirements -> SignalProducer<CompatibilityInfo.Requirements, CarthageError> in
				var dict: CompatibilityInfo.Requirements = [:]
				for (dependency, requirement) in dependencyAndRequirements {
					let (requiredDependency, requiredVersion) = requirement
					var requirementsDict = dict[dependency] ?? [:]

					if requirementsDict[requiredDependency] != nil {
						return SignalProducer(error: .duplicateDependencies([DuplicateDependency(dependency: requiredDependency, locations: [])]))
					}

					requirementsDict[requiredDependency] = requiredVersion
					dict[dependency] = requirementsDict
				}
				return SignalProducer(value: dict)
		}
	}

	/// Attempts to resolve a Git reference to a version.
	private func resolvedGitReference(_ dependency: Dependency, reference: String) -> SignalProducer<PinnedVersion, CarthageError> {
		let repositoryURL = repositoryFileURL(for: dependency)
		return cloneOrFetchDependency(dependency, commitish: reference)
			.flatMap(.concat) { _ in
				return resolveTagInRepository(repositoryURL, reference)
					.map { _ in
						// If the reference is an exact tag, resolves it to the tag.
						return PinnedVersion(reference)
					}
					.flatMapError { _ in
						return resolveReferenceInRepository(repositoryURL, reference)
							.map(PinnedVersion.init)
				}
		}
	}

	/// Attempts to determine the latest satisfiable version of the project's
	/// Carthage dependencies.
	///
	/// This will fetch dependency repositories as necessary, but will not check
	/// them out into the project's working directory.
	public func updatedResolvedCartfile(_ dependenciesToUpdate: [String]? = nil, resolver: ResolverProtocol) -> SignalProducer<ResolvedCartfile, CarthageError> {
		let resolvedCartfile: SignalProducer<ResolvedCartfile?, CarthageError> = loadResolvedCartfile()
			.map(Optional.init)
			.flatMapError { _ in .init(value: nil) }

		return SignalProducer
			.zip(loadCombinedCartfile(), resolvedCartfile)
			.flatMap(.merge) { cartfile, resolvedCartfile in
				return resolver.resolve(
					dependencies: cartfile.dependencies,
					lastResolved: resolvedCartfile?.dependencies,
					dependenciesToUpdate: dependenciesToUpdate
				)
			}
			.map(ResolvedCartfile.init)
	}

	/// Attempts to determine the latest version (whether satisfiable or not)
	/// of the project's Carthage dependencies.
	///
	/// This will fetch dependency repositories as necessary, but will not check
	/// them out into the project's working directory.
	private func latestDependencies(resolver: ResolverProtocol) -> SignalProducer<[Dependency: PinnedVersion], CarthageError> {
		func resolve(prefersGitReference: Bool) -> SignalProducer<[Dependency: PinnedVersion], CarthageError> {
			return SignalProducer
				.combineLatest(loadCombinedCartfile(), loadResolvedCartfile())
				.map { cartfile, resolvedCartfile in
					resolvedCartfile
						.dependencies
						.reduce(into: [Dependency: VersionSpecifier]()) { result, group in
							let dependency = group.key
							let specifier: VersionSpecifier
							if case let .gitReference(value)? = cartfile.dependencies[dependency], prefersGitReference {
								specifier = .gitReference(value)
							} else {
								specifier = .any
							}
							result[dependency] = specifier
					}
				}
				.flatMap(.merge) { resolver.resolve(dependencies: $0, lastResolved: nil, dependenciesToUpdate: nil) }
		}

		return resolve(prefersGitReference: false).flatMapError { error in
			switch error {
			case .taggedVersionNotFound:
				return resolve(prefersGitReference: true)
			default:
				return SignalProducer(error: error)
			}
		}
	}

	public typealias OutdatedDependency = (Dependency, PinnedVersion, PinnedVersion, PinnedVersion)
	/// Attempts to determine which of the project's Carthage
	/// dependencies are out of date.
	///
	/// This will fetch dependency repositories as necessary, but will not check
	/// them out into the project's working directory.
	public func outdatedDependencies(_ includeNestedDependencies: Bool, resolverType: ResolverType = .new, resolver: ResolverProtocol? = nil) -> SignalProducer<[OutdatedDependency], CarthageError> {
		let resolverClass = resolverType.resolverClass
		let dependencies: (Dependency, PinnedVersion) -> SignalProducer<(Dependency, VersionSpecifier), CarthageError>
		if includeNestedDependencies {
			dependencies = self.dependencies(for:version:)
		} else {
			dependencies = { _, _ in .empty }
		}

		let resolver = resolver ?? resolverClass.init(
			versionsForDependency: versions(for:),
			dependenciesForDependency: dependencies,
			resolvedGitReference: resolvedGitReference
		)

		let outdatedDependencies = SignalProducer
			.combineLatest(
				loadResolvedCartfile(),
				updatedResolvedCartfile(resolver: resolver),
				latestDependencies(resolver: resolver)
			)
			.map { ($0.dependencies, $1.dependencies, $2) }
			.map { currentDependencies, updatedDependencies, latestDependencies -> [OutdatedDependency] in
				return updatedDependencies.compactMap { project, version -> OutdatedDependency? in
					if let resolved = currentDependencies[project], let latest = latestDependencies[project], resolved != version || resolved != latest {
						if Version.from(resolved).value == nil, version == resolved {
							// If resolved version is not a semantic version but a commit
							// it is a false-positive if `version` and `resolved` are the same
							return nil
						}

						return (project, resolved, version, latest)
					} else {
						return nil
					}
				}
		}

		if includeNestedDependencies {
			return outdatedDependencies
		}

		return SignalProducer
			.combineLatest(
				outdatedDependencies,
				loadCombinedCartfile()
			)
			.map { oudatedDependencies, combinedCartfile -> [OutdatedDependency] in
				return oudatedDependencies.filter { project, _, _, _ in
					return combinedCartfile.dependencies[project] != nil
				}
		}
	}

	/// Updates the dependencies of the project to the latest version. The
	/// changes will be reflected in Cartfile.resolved, and also in the working
	/// directory checkouts if the given parameter is true.
	public func updateDependencies(
		shouldCheckout: Bool = true,
		resolverType: ResolverType = .normal,
		buildOptions: BuildOptions,
		dependenciesToUpdate: [String]? = nil
<<<<<<< HEAD
	) -> SignalProducer<(), CarthageError> {
		let resolverClass = resolverType.resolverClass
		let resolver = resolverClass.init(
=======
		) -> SignalProducer<(), CarthageError> {
		let resolverType: ResolverProtocol.Type
		if useNewResolver {
			resolverType = NewResolver.self
		} else {
			resolverType = Resolver.self
		}
		let resolver = resolverType.init(
>>>>>>> a79c70ef
			versionsForDependency: versions(for:),
			dependenciesForDependency: dependencies(for:version:),
			resolvedGitReference: resolvedGitReference
		)

		return updatedResolvedCartfile(dependenciesToUpdate, resolver: resolver)
			.attemptMap { resolvedCartfile -> Result<(), CarthageError> in
				return self.writeResolvedCartfile(resolvedCartfile)
			}
			.then(shouldCheckout ? checkoutResolvedDependencies(dependenciesToUpdate, buildOptions: buildOptions) : .empty)
	}

	/// Unzips the file at the given URL and copies the frameworks, DSYM and
	/// bcsymbolmap files into the corresponding folders for the project. This
	/// step will also check framework compatibility and create a version file
	/// for the given frameworks.
	///
	/// Sends the temporary URL of the unzipped directory
	private func unarchiveAndCopyBinaryFrameworks(
		zipFile: URL,
		projectName: String,
		pinnedVersion: PinnedVersion,
		toolchain: String?
		) -> SignalProducer<URL, CarthageError> {
		return SignalProducer<URL, CarthageError>(value: zipFile)
			.flatMap(.concat, unarchive(archive:))
			.flatMap(.concat) { directoryURL -> SignalProducer<URL, CarthageError> in
				return frameworksInDirectory(directoryURL)
					.flatMap(.merge) { url -> SignalProducer<URL, CarthageError> in
						return checkFrameworkCompatibility(url, usingToolchain: toolchain)
							.mapError { error in CarthageError.internalError(description: error.description) }
					}
					.flatMap(.merge, self.copyFrameworkToBuildFolder)
					.flatMap(.merge) { frameworkURL -> SignalProducer<URL, CarthageError> in
						return self.copyDSYMToBuildFolderForFramework(frameworkURL, fromDirectoryURL: directoryURL)
							.then(self.copyBCSymbolMapsToBuildFolderForFramework(frameworkURL, fromDirectoryURL: directoryURL))
							.then(SignalProducer(value: frameworkURL))
					}
					.collect()
					.flatMap(.concat) { frameworkURLs -> SignalProducer<(), CarthageError> in
						return self.createVersionFilesForFrameworks(
							frameworkURLs,
							fromDirectoryURL: directoryURL,
							projectName: projectName,
							commitish: pinnedVersion.commitish
						)
					}
					.then(SignalProducer<URL, CarthageError>(value: directoryURL))
		}
	}

	/// Removes the file located at the given URL
	///
	/// Sends empty value on successful removal
	private func removeItem(at url: URL) -> SignalProducer<(), CarthageError> {
		return SignalProducer {
			Result(at: url, attempt: FileManager.default.removeItem(at:))
		}
	}

	/// Installs binaries and debug symbols for the given project, if available.
	///
	/// Sends a boolean indicating whether binaries were installed.
	private func installBinaries(for dependency: Dependency, pinnedVersion: PinnedVersion, toolchain: String?) -> SignalProducer<Bool, CarthageError> {
		switch dependency {
		case let .gitHub(server, repository):
			let client = Client(server: server)
			return self.downloadMatchingBinaries(for: dependency, pinnedVersion: pinnedVersion, fromRepository: repository, client: client)
				.flatMapError { error -> SignalProducer<URL, CarthageError> in
					if !client.isAuthenticated {
						return SignalProducer(error: error)
					}
					return self.downloadMatchingBinaries(
						for: dependency,
						pinnedVersion: pinnedVersion,
						fromRepository: repository,
						client: Client(server: server, isAuthenticated: false)
					)
				}
				.flatMap(.concat) {
					return self.unarchiveAndCopyBinaryFrameworks(zipFile: $0, projectName: dependency.name, pinnedVersion: pinnedVersion, toolchain: toolchain)
				}
				.flatMap(.concat) { self.removeItem(at: $0) }
				.map { true }
				.flatMapError { error in
					self._projectEventsObserver.send(value: .skippedInstallingBinaries(dependency: dependency, error: error))
					return SignalProducer(value: false)
				}
				.concat(value: false)
				.take(first: 1)

		case .git, .binary:
			return SignalProducer(value: false)
		}
	}

	/// Downloads any binaries and debug symbols that may be able to be used
	/// instead of a repository checkout.
	///
	/// Sends the URL to each downloaded zip, after it has been moved to a
	/// less temporary location.
	private func downloadMatchingBinaries(
		for dependency: Dependency,
		pinnedVersion: PinnedVersion,
		fromRepository repository: Repository,
		client: Client
		) -> SignalProducer<URL, CarthageError> {
		return client.execute(repository.release(forTag: pinnedVersion.commitish))
			.map { _, release in release }
			.filter { release in
				return !release.isDraft && !release.assets.isEmpty
			}
			.flatMapError { error -> SignalProducer<Release, CarthageError> in
				switch error {
				case .doesNotExist:
					return .empty

				case let .apiError(_, _, error):
					// Log the GitHub API request failure, not to error out,
					// because that should not be fatal error.
					self._projectEventsObserver.send(value: .skippedDownloadingBinaries(dependency, error.message))
					return .empty

				default:
					return SignalProducer(error: .gitHubAPIRequestFailed(error))
				}
			}
			.on(value: { release in
				self._projectEventsObserver.send(value: .downloadingBinaries(dependency, release.nameWithFallback))
			})
			.flatMap(.concat) { release -> SignalProducer<URL, CarthageError> in
				return SignalProducer<Release.Asset, CarthageError>(release.assets)
					.filter { asset in
						if asset.name.range(of: Constants.Project.binaryAssetPattern) == nil {
							return false
						}
						return Constants.Project.binaryAssetContentTypes.contains(asset.contentType)
					}
					.flatMap(.concat) { asset -> SignalProducer<URL, CarthageError> in
						let fileURL = fileURLToCachedBinary(dependency, release, asset)

						if FileManager.default.fileExists(atPath: fileURL.path) {
							return SignalProducer(value: fileURL)
						} else {
							return client.download(asset: asset)
								.mapError(CarthageError.gitHubAPIRequestFailed)
								.flatMap(.concat) { downloadURL in cacheDownloadedBinary(downloadURL, toURL: fileURL) }
						}
				}
		}
	}

	/// Copies the framework at the given URL into the current project's build
	/// folder.
	///
	/// Sends the URL to the framework after copying.
	private func copyFrameworkToBuildFolder(_ frameworkURL: URL) -> SignalProducer<URL, CarthageError> {
		return platformForFramework(frameworkURL)
			.flatMap(.merge) { platform -> SignalProducer<URL, CarthageError> in
				let platformFolderURL = self.directoryURL.appendingPathComponent(platform.relativePath, isDirectory: true)
				return SignalProducer(value: frameworkURL)
					.copyFileURLsIntoDirectory(platformFolderURL)
		}
	}

	/// Copies the DSYM matching the given framework and contained within the
	/// given directory URL to the directory that the framework resides within.
	///
	/// If no dSYM is found for the given framework, completes with no values.
	///
	/// Sends the URL of the dSYM after copying.
	public func copyDSYMToBuildFolderForFramework(_ frameworkURL: URL, fromDirectoryURL directoryURL: URL) -> SignalProducer<URL, CarthageError> {
		let destinationDirectoryURL = frameworkURL.deletingLastPathComponent()
		return dSYMForFramework(frameworkURL, inDirectoryURL: directoryURL)
			.copyFileURLsIntoDirectory(destinationDirectoryURL)
	}

	/// Copies any *.bcsymbolmap files matching the given framework and contained
	/// within the given directory URL to the directory that the framework
	/// resides within.
	///
	/// If no bcsymbolmap files are found for the given framework, completes with
	/// no values.
	///
	/// Sends the URLs of the bcsymbolmap files after copying.
	public func copyBCSymbolMapsToBuildFolderForFramework(_ frameworkURL: URL, fromDirectoryURL directoryURL: URL) -> SignalProducer<URL, CarthageError> {
		let destinationDirectoryURL = frameworkURL.deletingLastPathComponent()
		return BCSymbolMapsForFramework(frameworkURL, inDirectoryURL: directoryURL)
			.copyFileURLsIntoDirectory(destinationDirectoryURL)
	}

	/// Creates a .version file for all of the provided frameworks.
	public func createVersionFilesForFrameworks(
		_ frameworkURLs: [URL],
		fromDirectoryURL directoryURL: URL,
		projectName: String,
		commitish: String
		) -> SignalProducer<(), CarthageError> {
		return createVersionFileForCommitish(commitish, dependencyName: projectName, buildProducts: frameworkURLs, rootDirectoryURL: self.directoryURL)
	}

	private let gitOperationQueue = SerialProducerQueue(name: "org.carthage.Constants.Project.gitOperationQueue")

	/// Checks out the given dependency into its intended working directory,
	/// cloning it first if need be.
	private func checkoutOrCloneDependency(
		_ dependency: Dependency,
		version: PinnedVersion,
		submodulesByPath: [String: Submodule]
		) -> SignalProducer<(), CarthageError> {
		let revision = version.commitish
		return cloneOrFetchDependency(dependency, commitish: revision)
			.flatMap(.merge) { repositoryURL -> SignalProducer<(), CarthageError> in
				let workingDirectoryURL = self.directoryURL.appendingPathComponent(dependency.relativePath, isDirectory: true)

				/// The submodule for an already existing submodule at dependency project’s path
				/// or the submodule to be added at this path given the `--use-submodules` flag.
				let submodule: Submodule?

				if var foundSubmodule = submodulesByPath[dependency.relativePath] {
					foundSubmodule.url = dependency.gitURL(preferHTTPS: self.preferHTTPS)!
					foundSubmodule.sha = revision
					submodule = foundSubmodule
				} else if self.useSubmodules {
					submodule = Submodule(name: dependency.relativePath, path: dependency.relativePath, url: dependency.gitURL(preferHTTPS: self.preferHTTPS)!, sha: revision)
				} else {
					submodule = nil
				}

				let symlinkCheckoutPaths = self.symlinkCheckoutPaths(for: dependency, version: version, withRepository: repositoryURL, atRootDirectory: self.directoryURL)

				if let submodule = submodule {
					// In the presence of `submodule` for `dependency` — before symlinking, (not after) — add submodule and its submodules:
					// `dependency`, subdependencies that are submodules, and non-Carthage-housed submodules.
					return addSubmoduleToRepository(self.directoryURL, submodule, GitURL(repositoryURL.path))
						.startOnQueue(self.gitOperationQueue)
						.then(symlinkCheckoutPaths)
				} else {
					return checkoutRepositoryToDirectory(repositoryURL, workingDirectoryURL, revision: revision)
						// For checkouts of “ideally bare” repositories of `dependency`, we add its submodules by cloning ourselves, after symlinking.
						.then(symlinkCheckoutPaths)
						.then(
							submodulesInRepository(repositoryURL, revision: revision)
								.flatMap(.merge) {
									cloneSubmoduleInWorkingDirectory($0, workingDirectoryURL)
							}
					)
				}
			}
			.on(started: {
				self._projectEventsObserver.send(value: .checkingOut(dependency, revision))
			})
	}

	public func buildOrderForResolvedCartfile(
		_ cartfile: ResolvedCartfile,
		dependenciesToInclude: [String]? = nil
		) -> SignalProducer<(Dependency, PinnedVersion), CarthageError> {
		// swiftlint:disable:next nesting
		typealias DependencyGraph = [Dependency: Set<Dependency>]

		// A resolved cartfile already has all the recursive dependencies. All we need to do is sort
		// out the relationships between them. Loading the cartfile will each will give us its
		// dependencies. Building a recursive lookup table with this information will let us sort
		// dependencies before the projects that depend on them.
		return SignalProducer<(Dependency, PinnedVersion), CarthageError>(cartfile.dependencies.map { ($0, $1) })
			.flatMap(.merge) { (dependency: Dependency, version: PinnedVersion) -> SignalProducer<DependencyGraph, CarthageError> in
				// Added mapping from name -> Dependency based on the ResolvedCartfile because
				// duplicate dependencies with the same name (e.g. github forks) should resolve to the same dependency.
				return self.dependencySet(for: dependency, version: version, mapping: { cartfile.dependency(for: $0.name) ?? $0 })
					.map { dependencies in
						[dependency: dependencies]
				}
			}
			.reduce(into: [:]) { (working: inout DependencyGraph, next: DependencyGraph) in
				for (key, value) in next {
					working.updateValue(value, forKey: key)
				}
			}
			.flatMap(.latest) { (graph: DependencyGraph) -> SignalProducer<(Dependency, PinnedVersion), CarthageError> in
				let dependenciesToInclude = Set(graph
					.map { dependency, _ in dependency }
					.filter { dependency in dependenciesToInclude?.contains(dependency.name) ?? false })

				guard let sortedDependencies = topologicalSort(graph, nodes: dependenciesToInclude) else { // swiftlint:disable:this single_line_guard
					return SignalProducer(error: .dependencyCycle(graph))
				}

				let sortedPinnedDependencies = cartfile.dependencies.keys
					.filter { dependency in sortedDependencies.contains(dependency) }
					.sorted { left, right in sortedDependencies.index(of: left)! < sortedDependencies.index(of: right)! }
					.map { ($0, cartfile.dependencies[$0]!) }

				return SignalProducer(sortedPinnedDependencies)
		}
	}

	/// Checks out the dependencies listed in the project's Cartfile.resolved,
	/// optionally they are limited by the given list of dependency names.
	public func checkoutResolvedDependencies(_ dependenciesToCheckout: [String]? = nil, buildOptions: BuildOptions?) -> SignalProducer<(), CarthageError> {
		/// Determine whether the repository currently holds any submodules (if
		/// it even is a repository).
		let submodulesSignal = submodulesInRepository(self.directoryURL)
			.reduce(into: [:]) { (submodulesByPath: inout [String: Submodule], submodule) in
				submodulesByPath[submodule.path] = submodule
		}

		return loadResolvedCartfile()
			.flatMap(.latest) { resolvedCartfile -> SignalProducer<([String]?, ResolvedCartfile), CarthageError> in
				guard let dependenciesToCheckout = dependenciesToCheckout else {
					return SignalProducer(value: (nil, resolvedCartfile))
				}

				return self
					.transitiveDependencies(dependenciesToCheckout, resolvedCartfile: resolvedCartfile)
					.map { (dependenciesToCheckout + $0, resolvedCartfile) }
			}
			.map { dependenciesToCheckout, resolvedCartfile -> [(Dependency, PinnedVersion)] in
				return resolvedCartfile.dependencies
					.filter { dep, _ in dependenciesToCheckout?.contains(dep.name) ?? true }
			}
			.zip(with: submodulesSignal)
			.flatMap(.merge) { dependencies, submodulesByPath -> SignalProducer<(), CarthageError> in
				return SignalProducer<(Dependency, PinnedVersion), CarthageError>(dependencies)
					.flatMap(.concurrent(limit: 4)) { dependency, version -> SignalProducer<(), CarthageError> in
						switch dependency {
						case .git, .gitHub:
							return self.checkoutOrCloneDependency(dependency, version: version, submodulesByPath: submodulesByPath)
						case .binary:
							return .empty
						}
				}
			}
			.then(SignalProducer<(), CarthageError>.empty)
	}

	private func installBinariesForBinaryProject(
		binary: BinaryURL,
		pinnedVersion: PinnedVersion,
		projectName: String,
		toolchain: String?
		) -> SignalProducer<(), CarthageError> {
		return SignalProducer<Version, ScannableError>(result: Version.from(pinnedVersion))
			.mapError { CarthageError(scannableError: $0) }
			.combineLatest(with: self.downloadBinaryFrameworkDefinition(binary: binary))
			.attemptMap { semanticVersion, binaryProject -> Result<(Version, URL), CarthageError> in
				guard let frameworkURL = binaryProject.versions[pinnedVersion] else {
					return .failure(CarthageError.requiredVersionNotFound(Dependency.binary(binary), VersionSpecifier.exactly(semanticVersion)))
				}

				return .success((semanticVersion, frameworkURL))
			}
			.flatMap(.concat) { semanticVersion, frameworkURL in
				return self.downloadBinary(dependency: Dependency.binary(binary), version: semanticVersion, url: frameworkURL)
			}
			.flatMap(.concat) { self.unarchiveAndCopyBinaryFrameworks(zipFile: $0, projectName: projectName, pinnedVersion: pinnedVersion, toolchain: toolchain) }
			.flatMap(.concat) { self.removeItem(at: $0) }
	}

	/// Downloads the binary only framework file. Sends the URL to each downloaded zip, after it has been moved to a
	/// less temporary location.
	private func downloadBinary(dependency: Dependency, version: Version, url: URL) -> SignalProducer<URL, CarthageError> {
		let fileName = url.lastPathComponent
		let fileURL = fileURLToCachedBinaryDependency(dependency, version, fileName)

		if FileManager.default.fileExists(atPath: fileURL.path) {
			return SignalProducer(value: fileURL)
		} else {
			return URLSession.shared.reactive.download(with: URLRequest(url: url))
				.on(started: {
					self._projectEventsObserver.send(value: .downloadingBinaries(dependency, version.description))
				})
				.mapError { CarthageError.readFailed(url, $0 as NSError) }
				.flatMap(.concat) { downloadURL, _ in cacheDownloadedBinary(downloadURL, toURL: fileURL) }
		}
	}

	/// Creates symlink between the dependency checkouts and the root checkouts
	private func symlinkCheckoutPaths(
		for dependency: Dependency,
		version: PinnedVersion,
		withRepository repositoryURL: URL,
		atRootDirectory rootDirectoryURL: URL
		) -> SignalProducer<(), CarthageError> {
		let rawDependencyURL = rootDirectoryURL.appendingPathComponent(dependency.relativePath, isDirectory: true)
		let dependencyURL = rawDependencyURL.resolvingSymlinksInPath()
		let dependencyCheckoutsURL = dependencyURL.appendingPathComponent(carthageProjectCheckoutsPath, isDirectory: true).resolvingSymlinksInPath()
		let fileManager = FileManager.default

		return self.dependencySet(for: dependency, version: version)
			// file system objects which might conflict with symlinks
			.zip(with: list(treeish: version.commitish, atPath: carthageProjectCheckoutsPath, inRepository: repositoryURL)
				.map { (path: String) in (path as NSString).lastPathComponent }
				.collect()
			)
			.attemptMap { (dependencies: Set<Dependency>, components: [String]) -> Result<(), CarthageError> in
				let names = dependencies
					.filter { dependency in
						// Filter out dependencies with names matching (case-insensitively) file system objects from git in `CarthageProjectCheckoutsPath`.
						// Edge case warning on file system case-sensitivity. If a differently-cased file system object exists in git
						// and is stored on a case-sensitive file system (like the Sierra preview of APFS), we currently preempt
						// the non-conflicting symlink. Probably, nobody actually desires or needs the opposite behavior.
						!components.contains {
							dependency.name.caseInsensitiveCompare($0) == .orderedSame
						}
					}
					.map { $0.name }

				// If no `CarthageProjectCheckoutsPath`-housed symlinks are needed,
				// return early after potentially adding submodules
				// (which could be outside `CarthageProjectCheckoutsPath`).
				if names.isEmpty { return .success(()) } // swiftlint:disable:this single_line_return

				do {
					try fileManager.createDirectory(at: dependencyCheckoutsURL, withIntermediateDirectories: true)
				} catch let error as NSError {
					if !(error.domain == NSCocoaErrorDomain && error.code == NSFileWriteFileExistsError) {
						return .failure(.writeFailed(dependencyCheckoutsURL, error))
					}
				}

				for name in names {
					let dependencyCheckoutURL = dependencyCheckoutsURL.appendingPathComponent(name)
					let subdirectoryPath = (carthageProjectCheckoutsPath as NSString).appendingPathComponent(name)
					let linkDestinationPath = relativeLinkDestination(for: dependency, subdirectory: subdirectoryPath)

					let dependencyCheckoutURLResource = try? dependencyCheckoutURL.resourceValues(forKeys: [
						.isSymbolicLinkKey,
						.isDirectoryKey,
						])

					if dependencyCheckoutURLResource?.isSymbolicLink == true {
						_ = dependencyCheckoutURL.path.withCString(Darwin.unlink)
					} else if dependencyCheckoutURLResource?.isDirectory == true {
						// older version of carthage wrote this directory?
						// user wrote this directory, unaware of the precedent not to circumvent carthage’s management?
						// directory exists as the result of rogue process or gamma ray?

						// swiftlint:disable:next todo
						// TODO: explore possibility of messaging user, informing that deleting said directory will result
						// in symlink creation with carthage versions greater than 0.20.0, maybe with more broad advice on
						// “from scratch” reproducability.
						continue
					}

					if let error = Result(at: dependencyCheckoutURL, attempt: {
						try fileManager.createSymbolicLink(atPath: $0.path, withDestinationPath: linkDestinationPath)
					}).error {
						return .failure(error)
					}
				}

				return .success(())
		}
	}

	/// Attempts to build each Carthage dependency that has been checked out,
	/// optionally they are limited by the given list of dependency names.
	/// Cached dependencies whose dependency trees are also cached will not
	/// be rebuilt unless otherwise specified via build options.
	///
	/// Returns a producer-of-producers representing each scheme being built.
	public func buildCheckedOutDependenciesWithOptions( // swiftlint:disable:this cyclomatic_complexity function_body_length
		_ options: BuildOptions,
		dependenciesToBuild: [String]? = nil,
		sdkFilter: @escaping SDKFilterCallback = { sdks, _, _, _ in .success(sdks) }
		) -> BuildSchemeProducer {
		return loadResolvedCartfile()
			.flatMap(.concat) { resolvedCartfile -> SignalProducer<(Dependency, PinnedVersion), CarthageError> in
				return self.buildOrderForResolvedCartfile(resolvedCartfile, dependenciesToInclude: dependenciesToBuild)
			}
			.flatMap(.concat) { dependency, version -> SignalProducer<((Dependency, PinnedVersion), Set<Dependency>, Bool?), CarthageError> in
				return SignalProducer.combineLatest(
					SignalProducer(value: (dependency, version)),
					self.dependencySet(for: dependency, version: version),
					versionFileMatches(dependency, version: version, platforms: options.platforms, rootDirectoryURL: self.directoryURL, toolchain: options.toolchain)
				)
			}
			.reduce([]) { includedDependencies, nextGroup -> [(Dependency, PinnedVersion)] in
				let (nextDependency, projects, matches) = nextGroup

				var dependenciesIncludingNext = includedDependencies
				dependenciesIncludingNext.append(nextDependency)

				let projectsToBeBuilt = Set(includedDependencies.map { $0.0 })

				guard options.cacheBuilds && projects.isDisjoint(with: projectsToBeBuilt) else {
					return dependenciesIncludingNext
				}

				guard let versionFileMatches = matches else {
					self._projectEventsObserver.send(value: .buildingUncached(nextDependency.0))
					return dependenciesIncludingNext
				}

				if versionFileMatches {
					self._projectEventsObserver.send(value: .skippedBuildingCached(nextDependency.0))
					return includedDependencies
				} else {
					self._projectEventsObserver.send(value: .rebuildingCached(nextDependency.0))
					return dependenciesIncludingNext
				}
			}
			.flatMap(.concat) { (dependencies: [(Dependency, PinnedVersion)]) -> SignalProducer<(Dependency, PinnedVersion), CarthageError> in
				return SignalProducer(dependencies)
					.flatMap(.concurrent(limit: 4)) { dependency, version -> SignalProducer<(Dependency, PinnedVersion), CarthageError> in
						switch dependency {
						case .git, .gitHub:
							guard options.useBinaries else {
								return .empty
							}
							return self.installBinaries(for: dependency, pinnedVersion: version, toolchain: options.toolchain)
								.filterMap { installed -> (Dependency, PinnedVersion)? in
									return installed ? (dependency, version) : nil
							}
						case let .binary(binary):
							return self.installBinariesForBinaryProject(binary: binary, pinnedVersion: version, projectName: dependency.name, toolchain: options.toolchain)
								.then(.init(value: (dependency, version)))
						}
					}
					.flatMap(.merge) { dependency, version -> SignalProducer<(Dependency, PinnedVersion), CarthageError> in
						// Symlink the build folder of binary downloads for consistency with regular checkouts
						// (even though it's not necessary since binary downloads aren't built by Carthage)
						return self.symlinkBuildPathIfNeeded(for: dependency, version: version)
							.then(.init(value: (dependency, version)))
					}
					.collect()
					.map { installedDependencies -> [(Dependency, PinnedVersion)] in
						// Filters out dependencies that we've downloaded binaries for
						// but preserves the build order
						return dependencies.filter { dependency -> Bool in
							!installedDependencies.contains { $0 == dependency }
						}
					}
					.flatten()
			}
			.flatMap(.concat) { dependency, version -> BuildSchemeProducer in
				let dependencyPath = self.directoryURL.appendingPathComponent(dependency.relativePath, isDirectory: true).path
				if !FileManager.default.fileExists(atPath: dependencyPath) {
					return .empty
				}

				var options = options
				let baseURL = options.derivedDataPath.flatMap(URL.init(string:)) ?? Constants.Dependency.derivedDataURL
				let derivedDataPerXcode = baseURL.appendingPathComponent(self.xcodeVersionDirectory, isDirectory: true)
				let derivedDataPerDependency = derivedDataPerXcode.appendingPathComponent(dependency.name, isDirectory: true)
				let derivedDataVersioned = derivedDataPerDependency.appendingPathComponent(version.commitish, isDirectory: true)
				options.derivedDataPath = derivedDataVersioned.resolvingSymlinksInPath().path

				return self.symlinkBuildPathIfNeeded(for: dependency, version: version)
					.then(build(dependency: dependency, version: version, self.directoryURL, withOptions: options, sdkFilter: sdkFilter))
					.flatMapError { error -> BuildSchemeProducer in
						switch error {
						case .noSharedFrameworkSchemes:
							// Log that building the dependency is being skipped,
							// not to error out with `.noSharedFrameworkSchemes`
							// to continue building other dependencies.
							self._projectEventsObserver.send(value: .skippedBuilding(dependency, error.description))

							if options.cacheBuilds {
								// Create a version file for a dependency with no shared schemes
								// so that its cache is not always considered invalid.
								return createVersionFileForCommitish(version.commitish,
																	 dependencyName: dependency.name,
																	 platforms: options.platforms,
																	 buildProducts: [],
																	 rootDirectoryURL: self.directoryURL)
									.then(BuildSchemeProducer.empty)
							}
							return .empty

						default:
							return SignalProducer(error: error)
						}
				}
		}
	}

	private func symlinkBuildPathIfNeeded(for dependency: Dependency, version: PinnedVersion) -> SignalProducer<(), CarthageError> {
		return dependencySet(for: dependency, version: version)
			.flatMap(.merge) { dependencies -> SignalProducer<(), CarthageError> in
				// Don't symlink the build folder if the dependency doesn't have
				// any Carthage dependencies
				if dependencies.isEmpty {
					return .empty
				}
				return symlinkBuildPath(for: dependency, rootDirectoryURL: self.directoryURL)
		}
	}

	/// Determines whether the requirements specified in this project's Cartfile.resolved
	/// are compatible with the versions specified in the Cartfile for each of those projects.
	///
	/// Either emits a value to indicate success or an error.
	public func validate(resolvedCartfile: ResolvedCartfile) -> SignalProducer<(), CarthageError> {
		return SignalProducer(value: resolvedCartfile)
			.flatMap(.concat) { (resolved: ResolvedCartfile) -> SignalProducer<([Dependency: PinnedVersion], CompatibilityInfo.Requirements), CarthageError> in
				let requirements = self.requirementsByDependency(resolvedCartfile: resolved, tryCheckoutDirectory: true)
				return SignalProducer.zip(SignalProducer(value: resolved.dependencies), requirements)
			}
			.flatMap(.concat) { (info: ([Dependency: PinnedVersion], CompatibilityInfo.Requirements)) -> SignalProducer<[CompatibilityInfo], CarthageError> in
				let (dependencies, requirements) = info
				return .init(result: CompatibilityInfo.incompatibilities(for: dependencies, requirements: requirements))
			}
			.flatMap(.concat) { incompatibilities -> SignalProducer<(), CarthageError> in
				return incompatibilities.isEmpty ? .init(value: ()) : .init(error: .invalidResolvedCartfile(incompatibilities))
		}
	}
}

/// Creates symlink between the dependency build folder and the root build folder
///
/// Returns a signal indicating success
private func symlinkBuildPath(for dependency: Dependency, rootDirectoryURL: URL) -> SignalProducer<(), CarthageError> {
	return SignalProducer { () -> Result<(), CarthageError> in
		let rootBinariesURL = rootDirectoryURL.appendingPathComponent(Constants.binariesFolderPath, isDirectory: true).resolvingSymlinksInPath()
		let rawDependencyURL = rootDirectoryURL.appendingPathComponent(dependency.relativePath, isDirectory: true)
		let dependencyURL = rawDependencyURL.resolvingSymlinksInPath()
		let fileManager = FileManager.default

		// Link this dependency's Carthage/Build folder to that of the root
		// project, so it can see all products built already, and so we can
		// automatically drop this dependency's product in the right place.
		let dependencyBinariesURL = dependencyURL.appendingPathComponent(Constants.binariesFolderPath, isDirectory: true)

		let createDirectory = { try fileManager.createDirectory(at: $0, withIntermediateDirectories: true) }
		return Result(at: rootBinariesURL, attempt: createDirectory)
			.flatMap { _ in
				Result(at: dependencyBinariesURL, attempt: fileManager.removeItem(at:))
					.recover(with: Result(at: dependencyBinariesURL.deletingLastPathComponent(), attempt: createDirectory))
			}
			.flatMap { _ in
				Result(at: rawDependencyURL, carthageError: CarthageError.readFailed, attempt: {
					try $0.resourceValues(forKeys: [ .isSymbolicLinkKey ]).isSymbolicLink
				})
					.flatMap { isSymlink in
						Result(at: dependencyBinariesURL, attempt: {
							if isSymlink == true {
								return try fileManager.createSymbolicLink(at: $0, withDestinationURL: rootBinariesURL)
							} else {
								let linkDestinationPath = relativeLinkDestination(for: dependency, subdirectory: Constants.binariesFolderPath)
								return try fileManager.createSymbolicLink(atPath: $0.path, withDestinationPath: linkDestinationPath)
							}
						})
				}
		}
	}
}

/// Constructs a file URL to where the binary corresponding to the given
/// arguments should live.
private func fileURLToCachedBinary(_ dependency: Dependency, _ release: Release, _ asset: Release.Asset) -> URL {
	// ~/Library/Caches/org.carthage.CarthageKit/binaries/ReactiveCocoa/v2.3.1/1234-ReactiveCocoa.framework.zip
	return Constants.Dependency.assetsURL.appendingPathComponent("\(dependency.name)/\(release.tag)/\(asset.id)-\(asset.name)", isDirectory: false)
}

/// Constructs a file URL to where the binary only framework download should be cached
private func fileURLToCachedBinaryDependency(_ dependency: Dependency, _ semanticVersion: Version, _ fileName: String) -> URL {
	// ~/Library/Caches/org.carthage.CarthageKit/binaries/MyBinaryProjectFramework/2.3.1/MyBinaryProject.framework.zip
	return Constants.Dependency.assetsURL.appendingPathComponent("\(dependency.name)/\(semanticVersion)/\(fileName)")
}

/// Caches the downloaded binary at the given URL, moving it to the other URL
/// given.
///
/// Sends the final file URL upon .success.
private func cacheDownloadedBinary(_ downloadURL: URL, toURL cachedURL: URL) -> SignalProducer<URL, CarthageError> {
	return SignalProducer(value: cachedURL)
		.attempt { fileURL in
			Result(at: fileURL.deletingLastPathComponent(), attempt: {
				try FileManager.default.createDirectory(at: $0, withIntermediateDirectories: true)
			})
		}
		.attempt { newDownloadURL in
			// Tries `rename()` system call at first.
			let result = downloadURL.withUnsafeFileSystemRepresentation { old in
				newDownloadURL.withUnsafeFileSystemRepresentation { new in
					rename(old!, new!)
				}
			}
			if result == 0 {
				return .success(())
			}

			if errno != EXDEV {
				return .failure(.taskError(.posixError(errno)))
			}

			// If the “Cross-device link” error occurred, then falls back to
			// `FileManager.moveItem(at:to:)`.
			//
			// See https://github.com/Carthage/Carthage/issues/706 and
			// https://github.com/Carthage/Carthage/issues/711.
			return Result(at: newDownloadURL, attempt: {
				try FileManager.default.moveItem(at: downloadURL, to: $0)
			})
	}
}

/// Sends the URL to each file found in the given directory conforming to the
/// given type identifier. If no type identifier is provided, all files are sent.
private func filesInDirectory(_ directoryURL: URL, _ typeIdentifier: String? = nil) -> SignalProducer<URL, CarthageError> {
	let producer = FileManager.default.reactive
		.enumerator(at: directoryURL, includingPropertiesForKeys: [ .typeIdentifierKey ], options: [ .skipsHiddenFiles, .skipsPackageDescendants ], catchErrors: true)
		.map { _, url in url }
	if let typeIdentifier = typeIdentifier {
		return producer
			.filter { url in
				return url.typeIdentifier
					.analysis(ifSuccess: { identifier in
						return UTTypeConformsTo(identifier as CFString, typeIdentifier as CFString)
					}, ifFailure: { _ in false })
		}
	} else {
		return producer
	}
}

/// Sends the platform specified in the given Info.plist.
func platformForFramework(_ frameworkURL: URL) -> SignalProducer<Platform, CarthageError> {
	return SignalProducer(value: frameworkURL)
		// Neither DTPlatformName nor CFBundleSupportedPlatforms can not be used
		// because Xcode 6 and below do not include either in macOS frameworks.
		.attemptMap { url -> Result<String, CarthageError> in
			let bundle = Bundle(url: url)

			func readFailed(_ message: String) -> CarthageError {
				let error = Result<(), NSError>.error(message)
				return .readFailed(frameworkURL, error)
			}

			func sdkNameFromExecutable() -> String? {
				guard let executableURL = bundle?.executableURL else {
					return nil
				}

				let task = Task("/usr/bin/xcrun", arguments: ["otool", "-lv", executableURL.path])

				let sdkName: String? = task.launch(standardInput: nil)
					.ignoreTaskData()
					.map { String(data: $0, encoding: .utf8) ?? "" }
					.filter { !$0.isEmpty }
					.flatMap(.merge) { (output: String) -> SignalProducer<String, NoError> in
						output.linesProducer
					}
					.filter { $0.contains("LC_VERSION") }
					.take(last: 1)
					.map { lcVersionLine -> String? in
						let sdkString = lcVersionLine.split(separator: "_")
							.last
							.flatMap(String.init)
							.flatMap { $0.lowercased() }

						return sdkString
					}
					.skipNil()
					.single()?
					.value

				return sdkName
			}

			// Try to read what platfrom this binary is for. Attempt in order:
			// 1. Read `DTSDKName` from Info.plist.
			//  Some users are reporting that static frameworks don't have this key in the .plist,
			//  so we fall back and check the binary of the executable itself.
			// 2. Read the LC_VERSION_<PLATFORM> from the framework's binary executable file

			if let sdkNameFromBundle = bundle?.object(forInfoDictionaryKey: "DTSDKName") as? String {
				return .success(sdkNameFromBundle)
			} else if let sdkNameFromExecutable = sdkNameFromExecutable() {
				return .success(sdkNameFromExecutable)
			} else {
				return .failure(readFailed("could not determine platform neither from DTSDKName key in plist nor from the framework's executable"))
			}
		}
		// Thus, the SDK name must be trimmed to match the platform name, e.g.
		// macosx10.10 -> macosx
		.map { sdkName in sdkName.trimmingCharacters(in: CharacterSet.letters.inverted) }
		.attemptMap { platform in SDK.from(string: platform).map { $0.platform } }
}

/// Sends the URL to each framework bundle found in the given directory.
internal func frameworksInDirectory(_ directoryURL: URL) -> SignalProducer<URL, CarthageError> {
	return filesInDirectory(directoryURL, kUTTypeFramework as String)
		.filter { !$0.pathComponents.contains("__MACOSX") }
		.filter { url in
			// Skip nested frameworks
			let frameworksInURL = url.pathComponents.filter { pathComponent in
				return (pathComponent as NSString).pathExtension == "framework"
			}
			return frameworksInURL.count == 1
		}.filter { url in
			// For reasons of speed and the fact that CLI-output structures can change,
			// first try the safer method of reading the ‘Info.plist’ from the Framework’s bundle.
			let bundle = Bundle(url: url)
			let packageType: PackageType? = bundle?.packageType

			switch packageType {
			case .framework?, .bundle?:
				return true
			default:
				// In case no Info.plist exists check the Mach-O fileType
				guard let executableURL = bundle?.executableURL else {
					return false
				}

				return MachHeader.headers(forMachOFileAtUrl: executableURL)
					.filter { MachHeader.carthageSupportedFileTypes.contains($0.fileType) }
					.reduce(into: Set<UInt32>()) { $0.insert($1.fileType); return }
					.map { $0.count == 1 }
					.single()?
					.value ?? false
			}
	}
}

/// Sends the URL to each dSYM found in the given directory
internal func dSYMsInDirectory(_ directoryURL: URL) -> SignalProducer<URL, CarthageError> {
	return filesInDirectory(directoryURL, "com.apple.xcode.dsym")
}

/// Sends the URL of the dSYM whose UUIDs match those of the given framework, or
/// errors if there was an error parsing a dSYM contained within the directory.
private func dSYMForFramework(_ frameworkURL: URL, inDirectoryURL directoryURL: URL) -> SignalProducer<URL, CarthageError> {
	return UUIDsForFramework(frameworkURL)
		.flatMap(.concat) { (frameworkUUIDs: Set<UUID>) in
			return dSYMsInDirectory(directoryURL)
				.flatMap(.merge) { dSYMURL in
					return UUIDsForDSYM(dSYMURL)
						.filter { (dSYMUUIDs: Set<UUID>) in
							return dSYMUUIDs == frameworkUUIDs
						}
						.map { _ in dSYMURL }
			}
		}
		.take(first: 1)
}

/// Sends the URL to each bcsymbolmap found in the given directory.
internal func BCSymbolMapsInDirectory(_ directoryURL: URL) -> SignalProducer<URL, CarthageError> {
	return filesInDirectory(directoryURL)
		.filter { url in url.pathExtension == "bcsymbolmap" }
}

/// Sends the URLs of the bcsymbolmap files that match the given framework and are
/// located somewhere within the given directory.
private func BCSymbolMapsForFramework(_ frameworkURL: URL, inDirectoryURL directoryURL: URL) -> SignalProducer<URL, CarthageError> {
	return UUIDsForFramework(frameworkURL)
		.flatMap(.merge) { uuids -> SignalProducer<URL, CarthageError> in
			if uuids.isEmpty {
				return .empty
			}
			func filterUUIDs(_ signal: Signal<URL, CarthageError>) -> Signal<URL, CarthageError> {
				var remainingUUIDs = uuids
				let count = remainingUUIDs.count
				return signal
					.filter { fileURL in
						let basename = fileURL.deletingPathExtension().lastPathComponent
						if let fileUUID = UUID(uuidString: basename) {
							return remainingUUIDs.remove(fileUUID) != nil
						} else {
							return false
						}
					}
					.take(first: count)
			}
			return BCSymbolMapsInDirectory(directoryURL)
				.lift(filterUUIDs)
	}
}

/// Returns the file URL at which the given project's repository will be
/// located.
private func repositoryFileURL(for dependency: Dependency, baseURL: URL = Constants.Dependency.repositoriesURL) -> URL {
	return baseURL.appendingPathComponent(dependency.name, isDirectory: true)
}

/// Returns the string representing a relative path from a dependency back to the root
internal func relativeLinkDestination(for dependency: Dependency, subdirectory: String) -> String {
	let dependencySubdirectoryPath = (dependency.relativePath as NSString).appendingPathComponent(subdirectory)
	let componentsForGettingTheHellOutOfThisRelativePath = Array(repeating: "..", count: (dependencySubdirectoryPath as NSString).pathComponents.count - 1)

	// Directs a link from, e.g., /Carthage/Checkouts/ReactiveCocoa/Carthage/Build to /Carthage/Build
	let linkDestinationPath = componentsForGettingTheHellOutOfThisRelativePath.reduce(subdirectory) { trailingPath, pathComponent in
		return (pathComponent as NSString).appendingPathComponent(trailingPath)
	}

	return linkDestinationPath
}

/// Clones the given project to the given destination URL (defaults to the global
/// repositories folder), or fetches inside it if it has already been cloned.
/// Optionally takes a commitish to check for prior to fetching.
///
/// Returns a signal which will send the operation type once started, and
/// the URL to where the repository's folder will exist on disk, then complete
/// when the operation completes.
public func cloneOrFetch(
	dependency: Dependency,
	preferHTTPS: Bool,
	destinationURL: URL = Constants.Dependency.repositoriesURL,
	commitish: String? = nil
	) -> SignalProducer<(ProjectEvent?, URL), CarthageError> {
	let fileManager = FileManager.default
	let repositoryURL = repositoryFileURL(for: dependency, baseURL: destinationURL)

	return SignalProducer {
		Result(at: destinationURL, attempt: {
			try fileManager.createDirectory(at: $0, withIntermediateDirectories: true)
			return dependency.gitURL(preferHTTPS: preferHTTPS)!
		})
		}
		.flatMap(.merge) { (remoteURL: GitURL) -> SignalProducer<(ProjectEvent?, URL), CarthageError> in
			return isGitRepository(repositoryURL)
				.flatMap(.merge) { isRepository -> SignalProducer<(ProjectEvent?, URL), CarthageError> in
					if isRepository {
						let fetchProducer: () -> SignalProducer<(ProjectEvent?, URL), CarthageError> = {
							guard FetchCache.needsFetch(forURL: remoteURL) else {
								return SignalProducer(value: (nil, repositoryURL))
							}

							return SignalProducer(value: (.fetching(dependency), repositoryURL))
								.concat(
									fetchRepository(repositoryURL, remoteURL: remoteURL, refspec: "+refs/heads/*:refs/heads/*")
										.then(SignalProducer<(ProjectEvent?, URL), CarthageError>.empty)
							)
						}

						// If we've already cloned the repo, check for the revision, possibly skipping an unnecessary fetch
						if let commitish = commitish {
							return SignalProducer.zip(
								branchExistsInRepository(repositoryURL, pattern: commitish),
								commitExistsInRepository(repositoryURL, revision: commitish)
								)
								.flatMap(.concat) { branchExists, commitExists -> SignalProducer<(ProjectEvent?, URL), CarthageError> in
									// If the given commitish is a branch, we should fetch.
									if branchExists || !commitExists {
										return fetchProducer()
									} else {
										return SignalProducer(value: (nil, repositoryURL))
									}
							}
						} else {
							return fetchProducer()
						}
					} else {
						// Either the directory didn't exist or it did but wasn't a git repository
						// (Could happen if the process is killed during a previous directory creation)
						// So we remove it, then clone
						_ = try? fileManager.removeItem(at: repositoryURL)
						return SignalProducer(value: (.cloning(dependency), repositoryURL))
							.concat(
								cloneRepository(remoteURL, repositoryURL)
									.then(SignalProducer<(ProjectEvent?, URL), CarthageError>.empty)
						)
					}
			}
	}
}

// Diagnostic methods to be able to diagnose problems with the resolver with dependencies
// which cannot be tested 'live', e.g. for private repositories
extension Project {

	/// Stores all possible dependencies and versions of those dependencies in the specified local dependency store.
	///
	/// If ignoreErrors is true, failure for retrieving some of the transitive dependencies or their versions will not be fatal,
	/// rather an empty collection is assumed.
	///
	/// Dependency mappings are used to anonymize dependencies to avoid disclosure of possible sensitive information.
	/// Use key=source dependency and value=target dependency
	///
	/// Specify an event observer to be notified by events of the DependencyCrawler.
	///
	/// Upon success this method returns the mapped Cartfile and optionally ResolvedCartfile.
	public func storeDependencies(to store: LocalDependencyStore,
								  ignoreErrors: Bool = false,
								  dependencyMappings: [Dependency: Dependency]? = nil,
								  eventObserver: ((DependencyCrawlerEvent) -> Void)? = nil) -> SignalProducer<(Cartfile, ResolvedCartfile?), CarthageError> {
		let crawler = DependencyCrawler(
			versionsForDependency: versions(for:),
			dependenciesForDependency: dependencies(for:version:),
			resolvedGitReference: resolvedGitReference,
			store: store,
			mappings: dependencyMappings,
			ignoreErrors: ignoreErrors
		)

		if let observer = eventObserver {
			crawler.events.observeValues(observer)
		}

		let resolvedCartfile: SignalProducer<ResolvedCartfile?, CarthageError> = loadResolvedCartfile()
			.map(Optional.init)
			.flatMapError { _ in .init(value: nil) }

		return SignalProducer
			.zip(loadCombinedCartfile(), resolvedCartfile)
			.flatMap(.merge) { cartfile, resolvedCartfile -> SignalProducer<(Cartfile, ResolvedCartfile?), CarthageError> in
				let result = crawler.traverse(dependencies: cartfile.dependencies)

				if case .failure(let carthageError) = result {
					return SignalProducer(error: carthageError)
				}

				let mappedDependencies: [Dependency: VersionSpecifier] = Dictionary(uniqueKeysWithValues: cartfile.dependencies.map { dependency, versionSpecifier -> (Dependency, VersionSpecifier) in
					let mappedDependency = dependencyMappings?[dependency] ?? dependency
					return (mappedDependency, versionSpecifier)
				})

				let mappedResolvedDependencies: [Dependency: PinnedVersion]? = resolvedCartfile.map {
					Dictionary(uniqueKeysWithValues: $0.dependencies.map { dependency, pinnedVersion -> (Dependency, PinnedVersion) in
						let mappedDependency = dependencyMappings?[dependency] ?? dependency
						return (mappedDependency, pinnedVersion)
					})
				}

				let mappedCartfile = Cartfile(dependencies: mappedDependencies)
				let mappedResolvedCartfile = mappedResolvedDependencies.map { ResolvedCartfile(dependencies: $0) }
				return SignalProducer(value: (mappedCartfile, mappedResolvedCartfile))
		}
<<<<<<< HEAD
}

// Diagnostic methods to be able to diagnose problems with the resolver with dependencies
// which cannot be tested 'live', e.g. for private repositories
extension Project {

	/// Stores all possible dependencies and versions of those dependencies in the specified local dependency store.
	///
	/// If ignoreErrors is true, failure for retrieving some of the transitive dependencies or their versions will not be fatal,
	/// rather an empty collection is assumed.
	///
	/// Dependency mappings are used to anonymize dependencies to avoid disclosure of possible sensitive information.
	/// Use key=source dependency and value=target dependency
	///
	/// Specify an event observer to be notified by events of the DependencyCrawler.
	///
	/// Upon success this method returns the mapped Cartfile and optionally ResolvedCartfile.
	public func storeDependencies(to store: LocalDependencyStore,
								  ignoreErrors: Bool = false,
								  dependencyMappings: [Dependency: Dependency]? = nil,
								  eventObserver: ((DependencyCrawlerEvent) -> Void)? = nil) -> SignalProducer<(Cartfile, ResolvedCartfile?), CarthageError> {
		let crawler = DependencyCrawler(
			versionsForDependency: versions(for:),
			dependenciesForDependency: dependencies(for:version:),
			resolvedGitReference: resolvedGitReference,
			store: store,
			mappings: dependencyMappings,
			ignoreErrors: ignoreErrors
		)

		if let observer = eventObserver {
			crawler.events.observeValues(observer)
		}

		let resolvedCartfile: SignalProducer<ResolvedCartfile?, CarthageError> = loadResolvedCartfile()
			.map(Optional.init)
			.flatMapError { _ in .init(value: nil) }

		return SignalProducer
			.zip(loadCombinedCartfile(), resolvedCartfile)
			.flatMap(.merge) { cartfile, resolvedCartfile -> SignalProducer<(Cartfile, ResolvedCartfile?), CarthageError> in
				let result = crawler.traverse(dependencies: cartfile.dependencies)

				if case .failure(let carthageError) = result {
					return SignalProducer(error: carthageError)
				}

				let mappedDependencies: [Dependency: VersionSpecifier] = Dictionary(uniqueKeysWithValues: cartfile.dependencies.map { dependency, versionSpecifier -> (Dependency, VersionSpecifier) in
					let mappedDependency = dependencyMappings?[dependency] ?? dependency
					return (mappedDependency, versionSpecifier)
				})

				let mappedResolvedDependencies: [Dependency: PinnedVersion]? = resolvedCartfile.map {
					Dictionary(uniqueKeysWithValues: $0.dependencies.map { dependency, pinnedVersion -> (Dependency, PinnedVersion) in
						let mappedDependency = dependencyMappings?[dependency] ?? dependency
						return (mappedDependency, pinnedVersion)
					})
				}

				let mappedCartfile = Cartfile(dependencies: mappedDependencies)
				let mappedResolvedCartfile = mappedResolvedDependencies.map { ResolvedCartfile(dependencies: $0) }
				return SignalProducer(value: (mappedCartfile, mappedResolvedCartfile))
		}
=======
>>>>>>> a79c70ef
	}

	/// Updates dependencies by using the specified local dependency store instead of 'live' lookup for dependencies and their versions
	/// Returns a signal with the resulting ResolvedCartfile upon success or a CarthageError upon failure.
	public func resolveUpdatedDependencies(
		from store: LocalDependencyStore,
		resolverType: ResolverProtocol.Type,
		dependenciesToUpdate: [String]? = nil) -> SignalProducer<ResolvedCartfile, CarthageError> {
		let resolver = resolverType.init(
			versionsForDependency: store.versions(for:),
			dependenciesForDependency: store.dependencies(for:version:),
			resolvedGitReference: store.resolvedGitReference
		)

		return updatedResolvedCartfile(dependenciesToUpdate, resolver: resolver)
	}
}<|MERGE_RESOLUTION|>--- conflicted
+++ resolved
@@ -575,20 +575,9 @@
 		resolverType: ResolverType = .normal,
 		buildOptions: BuildOptions,
 		dependenciesToUpdate: [String]? = nil
-<<<<<<< HEAD
 	) -> SignalProducer<(), CarthageError> {
 		let resolverClass = resolverType.resolverClass
 		let resolver = resolverClass.init(
-=======
-		) -> SignalProducer<(), CarthageError> {
-		let resolverType: ResolverProtocol.Type
-		if useNewResolver {
-			resolverType = NewResolver.self
-		} else {
-			resolverType = Resolver.self
-		}
-		let resolver = resolverType.init(
->>>>>>> a79c70ef
 			versionsForDependency: versions(for:),
 			dependenciesForDependency: dependencies(for:version:),
 			resolvedGitReference: resolvedGitReference
@@ -1611,72 +1600,6 @@
 				let mappedResolvedCartfile = mappedResolvedDependencies.map { ResolvedCartfile(dependencies: $0) }
 				return SignalProducer(value: (mappedCartfile, mappedResolvedCartfile))
 		}
-<<<<<<< HEAD
-}
-
-// Diagnostic methods to be able to diagnose problems with the resolver with dependencies
-// which cannot be tested 'live', e.g. for private repositories
-extension Project {
-
-	/// Stores all possible dependencies and versions of those dependencies in the specified local dependency store.
-	///
-	/// If ignoreErrors is true, failure for retrieving some of the transitive dependencies or their versions will not be fatal,
-	/// rather an empty collection is assumed.
-	///
-	/// Dependency mappings are used to anonymize dependencies to avoid disclosure of possible sensitive information.
-	/// Use key=source dependency and value=target dependency
-	///
-	/// Specify an event observer to be notified by events of the DependencyCrawler.
-	///
-	/// Upon success this method returns the mapped Cartfile and optionally ResolvedCartfile.
-	public func storeDependencies(to store: LocalDependencyStore,
-								  ignoreErrors: Bool = false,
-								  dependencyMappings: [Dependency: Dependency]? = nil,
-								  eventObserver: ((DependencyCrawlerEvent) -> Void)? = nil) -> SignalProducer<(Cartfile, ResolvedCartfile?), CarthageError> {
-		let crawler = DependencyCrawler(
-			versionsForDependency: versions(for:),
-			dependenciesForDependency: dependencies(for:version:),
-			resolvedGitReference: resolvedGitReference,
-			store: store,
-			mappings: dependencyMappings,
-			ignoreErrors: ignoreErrors
-		)
-
-		if let observer = eventObserver {
-			crawler.events.observeValues(observer)
-		}
-
-		let resolvedCartfile: SignalProducer<ResolvedCartfile?, CarthageError> = loadResolvedCartfile()
-			.map(Optional.init)
-			.flatMapError { _ in .init(value: nil) }
-
-		return SignalProducer
-			.zip(loadCombinedCartfile(), resolvedCartfile)
-			.flatMap(.merge) { cartfile, resolvedCartfile -> SignalProducer<(Cartfile, ResolvedCartfile?), CarthageError> in
-				let result = crawler.traverse(dependencies: cartfile.dependencies)
-
-				if case .failure(let carthageError) = result {
-					return SignalProducer(error: carthageError)
-				}
-
-				let mappedDependencies: [Dependency: VersionSpecifier] = Dictionary(uniqueKeysWithValues: cartfile.dependencies.map { dependency, versionSpecifier -> (Dependency, VersionSpecifier) in
-					let mappedDependency = dependencyMappings?[dependency] ?? dependency
-					return (mappedDependency, versionSpecifier)
-				})
-
-				let mappedResolvedDependencies: [Dependency: PinnedVersion]? = resolvedCartfile.map {
-					Dictionary(uniqueKeysWithValues: $0.dependencies.map { dependency, pinnedVersion -> (Dependency, PinnedVersion) in
-						let mappedDependency = dependencyMappings?[dependency] ?? dependency
-						return (mappedDependency, pinnedVersion)
-					})
-				}
-
-				let mappedCartfile = Cartfile(dependencies: mappedDependencies)
-				let mappedResolvedCartfile = mappedResolvedDependencies.map { ResolvedCartfile(dependencies: $0) }
-				return SignalProducer(value: (mappedCartfile, mappedResolvedCartfile))
-		}
-=======
->>>>>>> a79c70ef
 	}
 
 	/// Updates dependencies by using the specified local dependency store instead of 'live' lookup for dependencies and their versions
