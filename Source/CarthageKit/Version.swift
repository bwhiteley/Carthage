//
//  Version.swift
//  Carthage
//
//  Created by Justin Spahr-Summers on 2014-11-08.
//  Copyright (c) 2014 Carthage. All rights reserved.
//

import Foundation
import Result
import ReactiveCocoa

/// An abstract type representing a way to specify versions.
public protocol VersionType: Scannable, Equatable {}

/// A semantic version.
public struct SemanticVersion: Comparable {
	/// The major version.
	///
	/// Increments to this component represent incompatible API changes.
	public let major: Int

	/// The minor version.
	///
	/// Increments to this component represent backwards-compatible
	/// enhancements.
	public let minor: Int

	/// The patch version.
	///
	/// Increments to this component represent backwards-compatible bug fixes.
	public let patch: Int

	/// The pin from which this semantic version was derived.
	public var pinnedVersion: PinnedVersion?

	/// A list of the version components, in order from most significant to
	/// least significant.
	public var components: [Int] {
		return [ major, minor, patch ]
	}

	public init(major: Int, minor: Int, patch: Int) {
		self.major = major
		self.minor = minor
		self.patch = patch
	}

	/// The set of all characters present in valid semantic versions.
	private static let versionCharacterSet = NSCharacterSet(charactersInString: "0123456789.")

	/// Attempts to parse a semantic version from a PinnedVersion.
	public static func fromPinnedVersion(pinnedVersion: PinnedVersion) -> Result<SemanticVersion, CarthageError> {
		let scanner = NSScanner(string: pinnedVersion.commitish)

		// Skip leading characters, like "v" or "version-" or anything like
		// that.
		scanner.scanUpToCharactersFromSet(versionCharacterSet, intoString: nil)

		return self.fromScanner(scanner).flatMap { (var version) in
			if scanner.atEnd {
				version.pinnedVersion = pinnedVersion
				return .Success(version)
			} else {
				// Disallow versions like "1.0a5", because we only support
				// SemVer right now.
				return .Failure(CarthageError.ParseError(description: "syntax of version \"\(version)\" is unsupported"))
			}
		}
	}
}

extension SemanticVersion: Scannable {
	/// Attempts to parse a semantic version from a human-readable string of the
	/// form "a.b.c".
	static public func fromScanner(scanner: NSScanner) -> Result<SemanticVersion, CarthageError> {
		var version: NSString? = nil
		if !scanner.scanCharactersFromSet(versionCharacterSet, intoString: &version) || version == nil {
			return .Failure(CarthageError.ParseError(description: "expected version in line: \(scanner.currentLine)"))
		}

<<<<<<< HEAD
		let components = (version! as String).characters.split(allowEmptySlices: false) { $0 == "." }.map { String($0) }
=======
		let components = (version! as String).characters.split(allowEmptySlices: false) { $0 == "." }.map(String.init)
>>>>>>> 60011123
		if components.count == 0 {
			return .Failure(CarthageError.ParseError(description: "expected version in line: \(scanner.currentLine)"))
		}

		let major = Int(components[0])
		if major == nil {
			return .Failure(CarthageError.ParseError(description: "expected major version number in \"\(version!)\""))
		}

		let minor = (components.count > 1 ? Int(components[1]) : nil)
		if minor == nil {
			return .Failure(CarthageError.ParseError(description: "expected minor version number in \"\(version!)\""))
		}

		let patch = (components.count > 2 ? Int(components[2]) : 0)

		return .Success(self.init(major: major!, minor: minor ?? 0, patch: patch ?? 0))
	}
}

extension SemanticVersion: VersionType {}

public func <(lhs: SemanticVersion, rhs: SemanticVersion) -> Bool {
	return lhs.components.lexicographicalCompare(rhs.components)
}

public func ==(lhs: SemanticVersion, rhs: SemanticVersion) -> Bool {
	return lhs.components == rhs.components
}

extension SemanticVersion: Hashable {
	public var hashValue: Int {
		return components.reduce(0) { $0 ^ $1.hashValue }
	}
}

extension SemanticVersion: CustomStringConvertible {
	public var description: String {
		return components.map { $0.description }.joinWithSeparator(".")
	}
}

/// An immutable version that a project can be pinned to.
public struct PinnedVersion: Equatable {
	/// The commit SHA, or name of the tag, to pin to.
	public let commitish: String

	public init(_ commitish: String) {
		self.commitish = commitish
	}
}

public func ==(lhs: PinnedVersion, rhs: PinnedVersion) -> Bool {
	return lhs.commitish == rhs.commitish
}

extension PinnedVersion: Scannable {
	public static func fromScanner(scanner: NSScanner) -> Result<PinnedVersion, CarthageError> {
		if !scanner.scanString("\"", intoString: nil) {
			return .Failure(CarthageError.ParseError(description: "expected pinned version in line: \(scanner.currentLine)"))
		}

		var commitish: NSString? = nil
		if !scanner.scanUpToString("\"", intoString: &commitish) || commitish == nil {
			return .Failure(CarthageError.ParseError(description: "empty pinned version in line: \(scanner.currentLine)"))
		}

		if !scanner.scanString("\"", intoString: nil) {
			return .Failure(CarthageError.ParseError(description: "unterminated pinned version in line: \(scanner.currentLine)"))
		}

		return .Success(self.init(commitish! as String))
	}
}

extension PinnedVersion: VersionType {}

extension PinnedVersion: CustomStringConvertible {
	public var description: String {
		return "\"\(commitish)\""
	}
}

/// A compound version constiting of a project's current version,
/// and a proposed version to update to.
public struct OutdatedVersion: Equatable {
	/// The current checked out version.
	public let currentVersion: PinnedVersion

	/// The proposed update version.
	public let proposedVersion: PinnedVersion

	public init(currentVersion: PinnedVersion, proposedVersion: PinnedVersion) {
		self.currentVersion = currentVersion
		self.proposedVersion = proposedVersion
	}
}

public func ==(lhs: OutdatedVersion, rhs: OutdatedVersion) -> Bool {
	return lhs.currentVersion == rhs.currentVersion && lhs.proposedVersion == rhs.proposedVersion
}

extension OutdatedVersion: Scannable {
	public static func fromScanner(scanner: NSScanner) -> Result<OutdatedVersion, CarthageError> {
		return .Failure(CarthageError.ParseError(description: "OutdatedVersion is not Scannable"))
	}
}

extension OutdatedVersion: VersionType {}

extension OutdatedVersion: CustomStringConvertible {
	public var description: String {
		return "\(currentVersion) -> \(proposedVersion)"
	}
}

/// Describes which versions are acceptable for satisfying a dependency
/// requirement.
public enum VersionSpecifier: Equatable {
	case Any
	case AtLeast(SemanticVersion)
	case CompatibleWith(SemanticVersion)
	case Exactly(SemanticVersion)
	case GitReference(String)

	/// Determines whether the given version satisfies this version specifier.
	public func satisfiedBy(version: PinnedVersion) -> Bool {
		func withSemanticVersion(predicate: SemanticVersion -> Bool) -> Bool {
			if let semanticVersion = SemanticVersion.fromPinnedVersion(version).value {
				return predicate(semanticVersion)
			} else {
				// Consider non-semantic versions (e.g., branches) to meet every
				// version range requirement.
				return true
			}
		}

		switch self {
		case .Any, .GitReference:
			return true

		case let .Exactly(requirement):
			return withSemanticVersion { $0 == requirement }

		case let .AtLeast(requirement):
			return withSemanticVersion { $0 >= requirement }

		case let .CompatibleWith(requirement):
			return withSemanticVersion { version in
				// According to SemVer, any 0.x.y release may completely break the
				// exported API, so it's not safe to consider them compatible with one
				// another. Only patch versions are compatible under 0.x, meaning 0.1.1 is
				// compatible with 0.1.2, but not 0.2. This isn't according to the SemVer
				// spec but keeps ~> useful for 0.x.y versions.
				if version.major == 0 {
					return version.minor == requirement.minor && version >= requirement
				}

				return version.major == requirement.major && version >= requirement
			}
		}
	}
}

public func ==(lhs: VersionSpecifier, rhs: VersionSpecifier) -> Bool {
	switch (lhs, rhs) {
	case (.Any, .Any):
		return true

	case let (.Exactly(left), .Exactly(right)):
		return left == right

	case let (.AtLeast(left), .AtLeast(right)):
		return left == right

	case let (.CompatibleWith(left), .CompatibleWith(right)):
		return left == right

	case let (.GitReference(left), .GitReference(right)):
		return left == right

	default:
		return false
	}
}

extension VersionSpecifier: Scannable {
	/// Attempts to parse a VersionSpecifier.
	public static func fromScanner(scanner: NSScanner) -> Result<VersionSpecifier, CarthageError> {
		if scanner.scanString("==", intoString: nil) {
			return SemanticVersion.fromScanner(scanner).map { Exactly($0) }
		} else if scanner.scanString(">=", intoString: nil) {
			return SemanticVersion.fromScanner(scanner).map { AtLeast($0) }
		} else if scanner.scanString("~>", intoString: nil) {
			return SemanticVersion.fromScanner(scanner).map { CompatibleWith($0) }
		} else if scanner.scanString("\"", intoString: nil) {
			var refName: NSString? = nil
			if !scanner.scanUpToString("\"", intoString: &refName) || refName == nil {
				return .Failure(CarthageError.ParseError(description: "expected Git reference name in line: \(scanner.currentLine)"))
			}

			if !scanner.scanString("\"", intoString: nil) {
				return .Failure(CarthageError.ParseError(description: "unterminated Git reference name in line: \(scanner.currentLine)"))
			}

			return .Success(.GitReference(refName! as String))
		} else {
			return .Success(Any)
		}
	}
}

extension VersionSpecifier: VersionType {}

extension VersionSpecifier: CustomStringConvertible {
	public var description: String {
		switch self {
		case .Any:
			return ""

		case let .Exactly(version):
			return "== \(version)"

		case let .AtLeast(version):
			return ">= \(version)"

		case let .CompatibleWith(version):
			return "~> \(version)"

		case let .GitReference(refName):
			return "\"\(refName)\""
		}
	}
}

private func intersection(atLeast atLeast: SemanticVersion, compatibleWith: SemanticVersion) -> VersionSpecifier? {
	if atLeast.major > compatibleWith.major {
		return nil
	} else if atLeast.major < compatibleWith.major {
		return .CompatibleWith(compatibleWith)
	} else {
		return .CompatibleWith(max(atLeast, compatibleWith))
	}
}

private func intersection(atLeast atLeast: SemanticVersion, exactly: SemanticVersion) -> VersionSpecifier? {
	if atLeast > exactly {
		return nil
	}

	return .Exactly(exactly)
}

private func intersection(compatibleWith compatibleWith: SemanticVersion, exactly: SemanticVersion) -> VersionSpecifier? {
	if exactly.major != compatibleWith.major || compatibleWith > exactly {
		return nil
	}

	return .Exactly(exactly)
}

/// Attempts to determine a version specifier that accurately describes the
/// intersection between the two given specifiers.
///
/// In other words, any version that satisfies the returned specifier will
/// satisfy _both_ of the given specifiers.
public func intersection(lhs: VersionSpecifier, _ rhs: VersionSpecifier) -> VersionSpecifier? {
	switch (lhs, rhs) {
	// Unfortunately, patterns with a wildcard _ are not considered exhaustive,
	// so do the same thing manually.
	case (.Any, .Any), (.Any, .AtLeast), (.Any, .CompatibleWith), (.Any, .Exactly):
		return rhs

	case (.AtLeast, .Any), (.CompatibleWith, .Any), (.Exactly, .Any):
		return lhs

	case (.GitReference, .Any), (.GitReference, .AtLeast), (.GitReference, .CompatibleWith), (.GitReference, .Exactly):
		return lhs

	case (.Any, .GitReference), (.AtLeast, .GitReference), (.CompatibleWith, .GitReference), (.Exactly, .GitReference):
		return rhs

	case let (.GitReference(lv), .GitReference(rv)):
		if lv != rv {
			return nil
		}

		return lhs

	case let (.AtLeast(lv), .AtLeast(rv)):
		return .AtLeast(max(lv, rv))

	case let (.AtLeast(lv), .CompatibleWith(rv)):
		return intersection(atLeast: lv, compatibleWith: rv)

	case let (.AtLeast(lv), .Exactly(rv)):
		return intersection(atLeast: lv, exactly: rv)

	case let (.CompatibleWith(lv), .AtLeast(rv)):
		return intersection(atLeast: rv, compatibleWith: lv)

	case let (.CompatibleWith(lv), .CompatibleWith(rv)):
		if lv.major != rv.major {
			return nil
		}

		// According to SemVer, any 0.x.y release may completely break the
		// exported API, so it's not safe to consider them compatible with one
		// another. Only patch versions are compatible under 0.x, meaning 0.1.1 is
		// compatible with 0.1.2, but not 0.2. This isn't according to the SemVer
		// spec but keeps ~> useful for 0.x.y versions.
		if lv.major == 0 && rv.major == 0 {
			if lv.minor != rv.minor {
				return nil
			}
		}

		return .CompatibleWith(max(lv, rv))

	case let (.CompatibleWith(lv), .Exactly(rv)):
		return intersection(compatibleWith: lv, exactly: rv)

	case let (.Exactly(lv), .AtLeast(rv)):
		return intersection(atLeast: rv, exactly: lv)

	case let (.Exactly(lv), .CompatibleWith(rv)):
		return intersection(compatibleWith: rv, exactly: lv)

	case let (.Exactly(lv), .Exactly(rv)):
		if lv != rv {
			return nil
		}

		return lhs
	}
}

/// Attempts to determine a version specifier that accurately describes the
/// intersection between the given specifiers.
///
/// In other words, any version that satisfies the returned specifier will
/// satisfy _all_ of the given specifiers.
public func intersection<S: SequenceType where S.Generator.Element == VersionSpecifier>(specs: S) -> VersionSpecifier? {
	return specs.reduce(nil) { (left: VersionSpecifier?, right: VersionSpecifier) -> VersionSpecifier? in
		if let left = left {
			return intersection(left, right)
		} else {
			return right
		}
	}
}<|MERGE_RESOLUTION|>--- conflicted
+++ resolved
@@ -79,11 +79,7 @@
 			return .Failure(CarthageError.ParseError(description: "expected version in line: \(scanner.currentLine)"))
 		}
 
-<<<<<<< HEAD
-		let components = (version! as String).characters.split(allowEmptySlices: false) { $0 == "." }.map { String($0) }
-=======
 		let components = (version! as String).characters.split(allowEmptySlices: false) { $0 == "." }.map(String.init)
->>>>>>> 60011123
 		if components.count == 0 {
 			return .Failure(CarthageError.ParseError(description: "expected version in line: \(scanner.currentLine)"))
 		}
