import Foundation
import Result
import ReactiveSwift
import ReactiveTask

/// The git version Carthage requires at least.
public let carthageRequiredGitVersion = "2.3.0"

/// Strips any trailing .git in the given name, if one exists.
public func strippingGitSuffix(_ string: String) -> String {
	return string.stripping(suffix: ".git")
}

/// Struct to encapsulate global fetch interval cache
public struct FetchCache {
	/// Amount of time before a git repository is fetched again. Defaults to 1 minute
	public static var fetchCacheInterval: TimeInterval = 60.0

	private static var lastFetchTimes: [GitURL: TimeInterval] = [:]

	internal static func clearFetchTimes() {
		lastFetchTimes.removeAll()
	}

	internal static func needsFetch(forURL url: GitURL) -> Bool {
		guard let lastFetch = lastFetchTimes[url] else {
			return true
		}

		let difference = Date().timeIntervalSince1970 - lastFetch

		return !(0...fetchCacheInterval).contains(difference)
	}

	fileprivate static func updateLastFetchTime(forURL url: GitURL?) {
		if let url = url {
			lastFetchTimes[url] = Date().timeIntervalSince1970
		}
	}
}

/// Shells out to `git` with the given arguments, optionally in the directory
/// of an existing repository.
public func launchGitTask(
	_ arguments: [String],
	repositoryFileURL: URL? = nil,
	standardInput: SignalProducer<Data, NoError>? = nil,
	environment: [String: String]? = nil
	) -> SignalProducer<String, CarthageError> {
	// See https://github.com/Carthage/Carthage/issues/219.
	var updatedEnvironment = environment ?? ProcessInfo.processInfo.environment
	// Error rather than prompt for credentials
	updatedEnvironment["GIT_TERMINAL_PROMPT"] = "0"
	// Error rather than prompt to resolve ssh errors (such as missing known_hosts entry)
	updatedEnvironment["GIT_SSH_COMMAND"] = "ssh -oBatchMode=yes"

	let taskDescription = Task("/usr/bin/env", arguments: [ "git" ] + arguments, workingDirectoryPath: repositoryFileURL?.path, environment: updatedEnvironment)

	return taskDescription.launch(standardInput: standardInput)
		.ignoreTaskData()
		.mapError(CarthageError.taskError)
		.map { data in
			return String(data: data, encoding: .utf8)!
	}
}

/// Checks if the git version satisfies the given required version.
public func ensureGitVersion(_ requiredVersion: String = carthageRequiredGitVersion) -> SignalProducer<Bool, CarthageError> {
	return launchGitTask([ "--version" ])
		.map { input -> Bool in
			let scanner = Scanner(string: input)
			guard scanner.scanString("git version ", into: nil) else {
				return false
			}

			var version: NSString?
			if scanner.scanUpTo("", into: &version), let version = version {
				return version.compare(requiredVersion, options: [ .numeric ]) != .orderedAscending
			} else {
				return false
			}
	}
}

/// Returns a signal that completes when cloning completes successfully.
public func cloneRepository(_ cloneURL: GitURL, _ destinationURL: URL, isBare: Bool = true) -> SignalProducer<String, CarthageError> {
	precondition(destinationURL.isFileURL)

	var arguments = [ "clone" ]
	if isBare {
		arguments.append("--bare")
	}

	return launchGitTask(arguments + [ "--quiet", cloneURL.urlString, destinationURL.path ])
		.on(completed: {
			FetchCache.updateLastFetchTime(forURL: cloneURL)
		})
}

/// Returns a signal that completes when the fetch completes successfully.
public func fetchRepository(_ repositoryFileURL: URL, remoteURL: GitURL? = nil, refspec: String? = nil) -> SignalProducer<String, CarthageError> {
	precondition(repositoryFileURL.isFileURL)

	var arguments = [ "fetch", "--prune", "--quiet" ]
	if let remoteURL = remoteURL {
		arguments.append(remoteURL.urlString)
	}

	// Specify an explict refspec that fetches tags for pruning.
	// See https://github.com/Carthage/Carthage/issues/1027 and `man git-fetch`.
	arguments.append("refs/tags/*:refs/tags/*")

	if let refspec = refspec {
		arguments.append(refspec)
	}

	return launchGitTask(arguments, repositoryFileURL: repositoryFileURL)
		.on(completed: {
			FetchCache.updateLastFetchTime(forURL: remoteURL)
		})
}

/// Sends each tag found in the given Git repository.
public func listTags(_ repositoryFileURL: URL) -> SignalProducer<String, CarthageError> {
	return launchGitTask([ "tag", "--column=never" ], repositoryFileURL: repositoryFileURL)
		.flatMap(.concat) { (allTags: String) -> SignalProducer<String, CarthageError> in
			return SignalProducer { observer, lifetime in
				let range = allTags.startIndex...
				allTags.enumerateSubstrings(in: range, options: [ .byLines, .reverse ]) { line, _, _, stop in
					if lifetime.hasEnded {
						stop = true
					}

					if let line = line {
						observer.send(value: line)
					}
				}

				observer.sendCompleted()
			}
	}
}

/// Returns the text contents of the path at the given revision, or an error if
/// the path could not be loaded.
public func contentsOfFileInRepository(_ repositoryFileURL: URL, _ path: String, revision: String = "HEAD") -> SignalProducer<String, CarthageError> {
	let showObject = "\(revision):\(path)"
	return launchGitTask([ "show", showObject ], repositoryFileURL: repositoryFileURL)
}

/// Checks out the working tree of the given (ideally bare) repository, at the
/// specified revision, to the given folder. If the folder does not exist, it
/// will be created.
///
/// Submodules of the working tree must be handled separately.
public func checkoutRepositoryToDirectory(
	_ repositoryFileURL: URL,
	_ workingDirectoryURL: URL,
	revision: String = "HEAD"
	) -> SignalProducer<(), CarthageError> {
	return SignalProducer { () -> Result<[String: String], CarthageError> in
<<<<<<< HEAD
			var environment = ProcessInfo.processInfo.environment
			environment["GIT_WORK_TREE"] = workingDirectoryURL.path
			return .success(environment)
	}
	.attempt { _ in
		Result(catching: { try FileManager.default.createDirectory(at: workingDirectoryURL, withIntermediateDirectories: true) })
			.mapError {
				CarthageError.repositoryCheckoutFailed(
					workingDirectoryURL: workingDirectoryURL,
					reason: "Could not create working directory",
					underlyingError: $0
				)
=======
		var environment = ProcessInfo.processInfo.environment
		environment["GIT_WORK_TREE"] = workingDirectoryURL.path
		return .success(environment)
		}
		.attempt { _ in
			Result(attempt: { try FileManager.default.createDirectory(at: workingDirectoryURL, withIntermediateDirectories: true) })
				.mapError {
					CarthageError.repositoryCheckoutFailed(
						workingDirectoryURL: workingDirectoryURL,
						reason: "Could not create working directory",
						underlyingError: $0
					)
>>>>>>> a79c70ef
			}
		}
		.flatMap(.concat) { environment in
			return launchGitTask([ "checkout", "--quiet", "--force", revision ], repositoryFileURL: repositoryFileURL, environment: environment)
		}
		.then(SignalProducer<(), CarthageError>.empty)
}

/// Clones the given submodule into the working directory of its parent
/// repository, but without any Git metadata.
public func cloneSubmoduleInWorkingDirectory(_ submodule: Submodule, _ workingDirectoryURL: URL) -> SignalProducer<(), CarthageError> {
	let submoduleDirectoryURL = workingDirectoryURL.appendingPathComponent(submodule.path, isDirectory: true)

	func repositoryCheck<T>(_ description: String, attempt closure: () throws -> T) -> Result<T, CarthageError> {
		do {
			return .success(try closure())
		} catch let error as NSError {
			let reason = "could not \(description)"
			return .failure(
				.repositoryCheckoutFailed(workingDirectoryURL: submoduleDirectoryURL, reason: reason, underlyingError: error)
			)
		}
	}

	let purgeGitDirectories = FileManager.default.reactive
		.enumerator(at: submoduleDirectoryURL, includingPropertiesForKeys: [ .isDirectoryKey, .nameKey ], catchErrors: true)
		.attemptMap { enumerator, url -> Result<(), CarthageError> in
			return repositoryCheck("enumerate name of descendant at \(url.path)", attempt: {
				try url.resourceValues(forKeys: [ .nameKey ]).name
			})
				.flatMap { (name: String?) in
					guard name == ".git" else { return .success(()) }

					return repositoryCheck("determine whether \(url.path) is a directory", attempt: {
						try url.resourceValues(forKeys: [ .isDirectoryKey ]).isDirectory!
					})
						.flatMap { (isDirectory: Bool) in
							if isDirectory { enumerator.skipDescendants() }

							return repositoryCheck("remove \(url.path)") {
								try FileManager.default.removeItem(at: url)
							}
					}
			}
	}

	return SignalProducer<(), CarthageError> { () -> Result<(), CarthageError> in
		repositoryCheck("remove submodule checkout") {
			try FileManager.default.removeItem(at: submoduleDirectoryURL)
		}
		}
		.then(cloneRepository(submodule.url, workingDirectoryURL.appendingPathComponent(submodule.path), isBare: false))
		.then(checkoutSubmodule(submodule, submoduleDirectoryURL))
		.then(purgeGitDirectories)
}

/// Recursively checks out the given submodule's revision, in its working
/// directory.
private func checkoutSubmodule(_ submodule: Submodule, _ submoduleWorkingDirectoryURL: URL) -> SignalProducer<(), CarthageError> {
	return launchGitTask([ "checkout", "--quiet", submodule.sha ], repositoryFileURL: submoduleWorkingDirectoryURL)
		.then(launchGitTask([ "submodule", "--quiet", "update", "--init", "--recursive" ], repositoryFileURL: submoduleWorkingDirectoryURL))
		.then(SignalProducer<(), CarthageError>.empty)
}

/// Parses each key/value entry from the given config file contents, optionally
/// stripping a known prefix/suffix off of each key.
private func parseConfigEntries(_ contents: String, keyPrefix: String = "", keySuffix: String = "") -> SignalProducer<(String, String), NoError> {
	let entries = contents.split(omittingEmptySubsequences: true) { $0 == "\0" }

	return SignalProducer { observer, lifetime in
		for entry in entries {
			if lifetime.hasEnded {
				break
			}

			let components = entry.split(maxSplits: 1, omittingEmptySubsequences: false) { $0 == "\n" }.map(String.init)
			if components.count != 2 {
				continue
			}

			let value = components[1]
			let scanner = Scanner(string: components[0])

			if !scanner.scanString(keyPrefix, into: nil) {
				continue
			}

			var key: NSString?
			if !scanner.scanUpTo(keySuffix, into: &key) {
				continue
			}

			if let key = key as String? {
				observer.send(value: (key, value))
			}
		}

		observer.sendCompleted()
	}
}

/// Lists the contents of a git tree object at a given path relative to the repository root.
/// It can be used in a bare repository.
///
/// - note: Previously, `path` was recursed through — now, just iterated.
internal func list(treeish: String, atPath path: String, inRepository repositoryURL: URL) -> SignalProducer<String, CarthageError> {
	// git ls-tree treats "dir/" and "dir" differently. We make sure the path has an ending slash here.
	// Thankfully, multiple successive slashes are considered to be the same as one slash.
	let directoryPath = path.appending("/")
	return launchGitTask(
			// `ls-tree`, because `ls-files` returns no output (for all instances I’ve seen) on bare repos.
			// flag “-z” enables output separated by the nul character (`\0`).
			[ "ls-tree", "-z", "--full-name", "--name-only", treeish, directoryPath ],
			repositoryFileURL: repositoryURL
		)
		.flatMap(.merge) { (output: String) -> SignalProducer<String, CarthageError> in
			return SignalProducer(output.lazy.split(separator: "\0").map(String.init))
	}
}

/// Determines the SHA that the submodule at the given path is pinned to, in the
/// revision of the parent repository specified.
public func submoduleSHAForPath(_ repositoryFileURL: URL, _ path: String, revision: String = "HEAD") -> SignalProducer<String, CarthageError> {
	let task = [ "ls-tree", "-z", revision, path ]
	return launchGitTask(task, repositoryFileURL: repositoryFileURL)
		.attemptMap { string -> Result<String, CarthageError> in
			// Example:
			// 160000 commit 083fd81ecf00124cbdaa8f86ef10377737f6325a	External/ObjectiveGit
			let components = string
				.split(maxSplits: 3, omittingEmptySubsequences: true) { (char: Character) in
					char == " " || char == "\t"
			}
			if components.count >= 3 {
				return .success(String(components[2]))
			} else {
				return .failure(
					CarthageError.parseError(
						description: "expected submodule commit SHA in output of task (\(task.joined(separator: " "))) but encountered: \(string)"
					)
				)
			}
	}
}

/// Returns each entry of `.gitmodules` found in the given repository revision,
/// or an empty signal if none exist.
internal func gitmodulesEntriesInRepository(
	_ repositoryFileURL: URL,
	revision: String?
	) -> SignalProducer<(name: String, path: String, url: GitURL), CarthageError> { // swiftlint:disable:this large_tuple
	var baseArguments = [ "config", "-z" ]
	let modulesFile = ".gitmodules"

	if let revision = revision {
		let modulesObject = "\(revision):\(modulesFile)"
		baseArguments += [ "--blob", modulesObject ]
	} else {
		// This is required to support `--no-use-submodules` checkouts.
		// See https://github.com/Carthage/Carthage/issues/1029.
		baseArguments += [ "--file", modulesFile ]
	}

	return launchGitTask(baseArguments + [ "--get-regexp", "submodule\\..*\\.path" ], repositoryFileURL: repositoryFileURL)
		.flatMapError { _ in SignalProducer<String, NoError>.empty }
		.flatMap(.concat) { value in parseConfigEntries(value, keyPrefix: "submodule.", keySuffix: ".path") }
		.flatMap(.concat) { name, path -> SignalProducer<(name: String, path: String, url: GitURL), CarthageError> in
			return launchGitTask(baseArguments + [ "--get", "submodule.\(name).url" ], repositoryFileURL: repositoryFileURL)
				.map { $0.stripping(suffix: "\0") }
				.map { urlString in (name: name, path: path, url: GitURL(urlString)) }
	}
}

/// Returns the root directory of the given repository
///
/// If in bare repository, return the passed repo path as the root
/// else, return the path given by "git rev-parse --show-toplevel"
public func gitRootDirectoryForRepository(_ repositoryFileURL: URL) -> SignalProducer<URL, CarthageError> {
	return launchGitTask([ "rev-parse", "--is-bare-repository" ], repositoryFileURL: repositoryFileURL)
		.map { $0.trimmingCharacters(in: .newlines) }
		.flatMap(.concat) { isBareRepository -> SignalProducer<URL, CarthageError> in
			if isBareRepository == "true" {
				return SignalProducer(value: repositoryFileURL)
			} else {
				return launchGitTask([ "rev-parse", "--show-toplevel" ], repositoryFileURL: repositoryFileURL)
					.attemptMap { output in
						let trimmedPath = output.trimmingCharacters(in: .newlines)
						guard FileManager.default.isReadableFile(atPath: trimmedPath) else {
							// can’t return `.readFailed` because we might crash when initializing the URL to give it.
							return .failure(.internalError(description: "Unreadable file path output from git: " + output.debugDescription))
						}
						return .success(URL(fileURLWithPath: trimmedPath))
				}
			}
	}
}

/// Returns each submodule found in the given repository revision, or an empty
/// signal if none exist.
public func submodulesInRepository(_ repositoryFileURL: URL, revision: String = "HEAD") -> SignalProducer<Submodule, CarthageError> {
	return isGitRepository(repositoryFileURL)
		.flatMap(.concat) { isRepository -> SignalProducer<URL, CarthageError> in
			if isRepository {
				return gitRootDirectoryForRepository(repositoryFileURL)
			} else {
				return .empty
			}
		}
		.flatMap(.concat) { actualRepoURL in
			return gitmodulesEntriesInRepository(repositoryFileURL, revision: revision)
				.flatMap(.concat) { name, path, url in
					return submoduleSHAForPath(actualRepoURL, path, revision: revision)
						.map { sha in Submodule(name: name, path: path, url: url, sha: sha) }
			}
	}
}

/// Determines whether a branch exists for the given pattern in the given
/// repository.
///
/// If the specified file URL does not represent a valid Git repository, `false`
/// will be sent.
internal func branchExistsInRepository(_ repositoryFileURL: URL, pattern: String) -> SignalProducer<Bool, NoError> {
	return ensureDirectoryExistsAtURL(repositoryFileURL)
		.succeeded()
		.flatMap(.concat) { exists -> SignalProducer<Bool, NoError> in
			if !exists { return .init(value: false) }
			return SignalProducer.zip(
				launchGitTask([ "show-ref", pattern ], repositoryFileURL: repositoryFileURL).succeeded(),
				launchGitTask([ "show-ref", "--tags", pattern ], repositoryFileURL: repositoryFileURL).succeeded()
				)
				.map { branch, tag in
					return branch && !tag
			}
	}
}

/// Determines whether the specified revision identifies a valid commit.
///
/// If the specified file URL does not represent a valid Git repository, `false`
/// will be sent.
public func commitExistsInRepository(_ repositoryFileURL: URL, revision: String = "HEAD") -> SignalProducer<Bool, NoError> {
	return ensureDirectoryExistsAtURL(repositoryFileURL)
		.then(launchGitTask([ "rev-parse", "\(revision)^{commit}" ], repositoryFileURL: repositoryFileURL))
		.then(SignalProducer<Bool, NoError>(value: true))
		.flatMapError { _ in .init(value: false) }
}

/// NSTask throws a hissy fit (a.k.a. exception) if the working directory
/// doesn't exist, so pre-emptively check for that.
private func ensureDirectoryExistsAtURL(_ fileURL: URL) -> SignalProducer<(), CarthageError> {
	return SignalProducer { observer, _ in
		var isDirectory: ObjCBool = false
		if FileManager.default.fileExists(atPath: fileURL.path, isDirectory: &isDirectory) && isDirectory.boolValue {
			observer.sendCompleted()
		} else {
			observer.send(error: .readFailed(fileURL, nil))
		}
	}
}

/// Attempts to resolve the given reference into an object SHA.
public func resolveReferenceInRepository(_ repositoryFileURL: URL, _ reference: String) -> SignalProducer<String, CarthageError> {
	return ensureDirectoryExistsAtURL(repositoryFileURL)
		.then(launchGitTask([ "rev-parse", "\(reference)^{object}" ], repositoryFileURL: repositoryFileURL))
		.map { string in string.trimmingCharacters(in: .whitespacesAndNewlines) }
		.mapError { error in
			return CarthageError.repositoryCheckoutFailed(
				workingDirectoryURL: repositoryFileURL,
				reason: "No object named \"\(reference)\" exists",
				underlyingError: error as NSError
			)
	}
}

/// Attempts to resolve the given tag into an object SHA.
internal func resolveTagInRepository(_ repositoryFileURL: URL, _ tag: String) -> SignalProducer<String, CarthageError> {
	return launchGitTask([ "show-ref", "--tags", "--hash", tag ], repositoryFileURL: repositoryFileURL)
		.map { string in string.trimmingCharacters(in: .whitespacesAndNewlines) }
		.mapError { error in
			return CarthageError.repositoryCheckoutFailed(
				workingDirectoryURL: repositoryFileURL,
				reason: "No tag named \"\(tag)\" exists",
				underlyingError: error as NSError
			)
	}
}

/// Attempts to determine whether the given directory represents a Git
/// repository.
public func isGitRepository(_ directoryURL: URL) -> SignalProducer<Bool, NoError> {
	return ensureDirectoryExistsAtURL(directoryURL)
		.then(launchGitTask([ "rev-parse", "--git-dir" ], repositoryFileURL: directoryURL))
		.map { outputIncludingLineEndings in
			let relativeOrAbsoluteGitDirectory = outputIncludingLineEndings.trimmingCharacters(in: .newlines)
			var absoluteGitDirectory: String?
			if (relativeOrAbsoluteGitDirectory as NSString).isAbsolutePath {
				absoluteGitDirectory = relativeOrAbsoluteGitDirectory
			} else {
				absoluteGitDirectory = directoryURL.appendingPathComponent(relativeOrAbsoluteGitDirectory).path
			}
			var isDirectory: ObjCBool = false
			let directoryExists = absoluteGitDirectory.map { FileManager.default.fileExists(atPath: $0, isDirectory: &isDirectory) } ?? false
			return directoryExists && isDirectory.boolValue
		}
		.flatMapError { _ in SignalProducer(value: false) }
}

/// Adds the given submodule to the given repository, cloning from `fetchURL` if
/// the desired revision does not exist or the submodule needs to be cloned.
public func addSubmoduleToRepository(_ repositoryFileURL: URL, _ submodule: Submodule, _ fetchURL: GitURL) -> SignalProducer<(), CarthageError> {
	let submoduleDirectoryURL = repositoryFileURL.appendingPathComponent(submodule.path, isDirectory: true)

	return isGitRepository(submoduleDirectoryURL)
		.map { isRepository in
			// Check if the submodule is initialized/updated already.
			return isRepository && FileManager.default.fileExists(atPath: submoduleDirectoryURL.appendingPathComponent(".git").path)
		}
		.flatMap(.merge) { submoduleExists -> SignalProducer<(), CarthageError> in
			if submoduleExists {
				// Just check out and stage the correct revision.
				return fetchRepository(submoduleDirectoryURL, remoteURL: fetchURL, refspec: "+refs/heads/*:refs/remotes/origin/*")
					.then(
						launchGitTask(
							["config", "--file", ".gitmodules", "submodule.\(submodule.name).url", submodule.url.urlString],
							repositoryFileURL: repositoryFileURL
						)
					)
					.then(launchGitTask([ "submodule", "--quiet", "sync", "--recursive", submoduleDirectoryURL.path ], repositoryFileURL: repositoryFileURL))
					.then(checkoutSubmodule(submodule, submoduleDirectoryURL))
					.then(launchGitTask([ "add", "--force", submodule.path ], repositoryFileURL: repositoryFileURL))
					.then(SignalProducer<(), CarthageError>.empty)
			} else {
				// `git clone` will fail if there's an existing file at that path, so try to remove
				// anything that's currently there. If this fails, then we're no worse off.
				// This can happen if you first do `carthage checkout` and then try it again with
				// `--use-submodules`, e.g.
				if FileManager.default.fileExists(atPath: submoduleDirectoryURL.path) {
					try? FileManager.default.removeItem(at: submoduleDirectoryURL)
				}

				let addSubmodule = launchGitTask(
					["submodule", "--quiet", "add", "--force", "--name", submodule.name, "--", submodule.url.urlString, submodule.path],
					repositoryFileURL: repositoryFileURL
					)
					// A .failure to add usually means the folder was already added
					// to the index. That's okay.
					.flatMapError { _ in SignalProducer<String, CarthageError>.empty }

				// If it doesn't exist, clone and initialize a submodule from our
				// local bare repository.
				return cloneRepository(fetchURL, submoduleDirectoryURL, isBare: false)
					.then(launchGitTask([ "remote", "set-url", "origin", submodule.url.urlString ], repositoryFileURL: submoduleDirectoryURL))
					.then(checkoutSubmodule(submodule, submoduleDirectoryURL))
					.then(addSubmodule)
					.then(launchGitTask([ "submodule", "--quiet", "init", "--", submodule.path ], repositoryFileURL: repositoryFileURL))
					.then(SignalProducer<(), CarthageError>.empty)
			}
	}
}<|MERGE_RESOLUTION|>--- conflicted
+++ resolved
@@ -159,7 +159,6 @@
 	revision: String = "HEAD"
 	) -> SignalProducer<(), CarthageError> {
 	return SignalProducer { () -> Result<[String: String], CarthageError> in
-<<<<<<< HEAD
 			var environment = ProcessInfo.processInfo.environment
 			environment["GIT_WORK_TREE"] = workingDirectoryURL.path
 			return .success(environment)
@@ -172,20 +171,6 @@
 					reason: "Could not create working directory",
 					underlyingError: $0
 				)
-=======
-		var environment = ProcessInfo.processInfo.environment
-		environment["GIT_WORK_TREE"] = workingDirectoryURL.path
-		return .success(environment)
-		}
-		.attempt { _ in
-			Result(attempt: { try FileManager.default.createDirectory(at: workingDirectoryURL, withIntermediateDirectories: true) })
-				.mapError {
-					CarthageError.repositoryCheckoutFailed(
-						workingDirectoryURL: workingDirectoryURL,
-						reason: "Could not create working directory",
-						underlyingError: $0
-					)
->>>>>>> a79c70ef
 			}
 		}
 		.flatMap(.concat) { environment in
