// swiftlint:disable file_length

import Foundation
import Result
import ReactiveSwift
import Tentacle
import XCDBLD
import ReactiveTask

/// Describes an event occurring to or with a project.
public enum ProjectEvent {
	/// The project is beginning to clone.
	case cloning(Dependency)

	/// The project is beginning a fetch.
	case fetching(Dependency)

	/// The project is being checked out to the specified revision.
	case checkingOut(Dependency, String)

	/// The project is downloading a binary-only framework definition.
	case downloadingBinaryFrameworkDefinition(Dependency, URL)

	/// Any available binaries for the specified release of the project are
	/// being downloaded. This may still be followed by `CheckingOut` event if
	/// there weren't any viable binaries after all.
	case downloadingBinaries(Dependency, String)

	/// Downloading any available binaries of the project is being skipped,
	/// because of a GitHub API request failure which is due to authentication
	/// or rate-limiting.
	case skippedDownloadingBinaries(Dependency, String)

	/// Installing of a binary framework is being skipped because of an inability
	/// to verify that it was built with a compatible Swift version.
	case skippedInstallingBinaries(dependency: Dependency, error: Error)

	/// Building the project is being skipped, since the project is not sharing
	/// any framework schemes.
	case skippedBuilding(Dependency, String)

	/// Building the project is being skipped because it is cached.
	case skippedBuildingCached(Dependency)

	/// Rebuilding a cached project because of a version file/framework mismatch.
	case rebuildingCached(Dependency)

	/// Building an uncached project.
	case buildingUncached(Dependency)
}

extension ProjectEvent: Equatable {
	public static func == (lhs: ProjectEvent, rhs: ProjectEvent) -> Bool {
		switch (lhs, rhs) {
		case let (.cloning(left), .cloning(right)):
			return left == right

		case let (.fetching(left), .fetching(right)):
			return left == right

		case let (.checkingOut(leftIdentifier, leftRevision), .checkingOut(rightIdentifier, rightRevision)):
			return leftIdentifier == rightIdentifier && leftRevision == rightRevision

		case let (.downloadingBinaryFrameworkDefinition(leftIdentifier, leftURL), .downloadingBinaryFrameworkDefinition(rightIdentifier, rightURL)):
			return leftIdentifier == rightIdentifier && leftURL == rightURL

		case let (.downloadingBinaries(leftIdentifier, leftRevision), .downloadingBinaries(rightIdentifier, rightRevision)):
			return leftIdentifier == rightIdentifier && leftRevision == rightRevision

		case let (.skippedDownloadingBinaries(leftIdentifier, leftRevision), .skippedDownloadingBinaries(rightIdentifier, rightRevision)):
			return leftIdentifier == rightIdentifier && leftRevision == rightRevision

		case let (.skippedBuilding(leftIdentifier, leftRevision), .skippedBuilding(rightIdentifier, rightRevision)):
			return leftIdentifier == rightIdentifier && leftRevision == rightRevision

		default:
			return false
		}
	}
}

/// Represents a project that is using Carthage.
public final class Project { // swiftlint:disable:this type_body_length
	/// File URL to the root directory of the project.
	public let directoryURL: URL

	/// The file URL to the project's Cartfile.
	public var cartfileURL: URL {
		return directoryURL.appendingPathComponent(Constants.Project.cartfilePath, isDirectory: false)
	}

	/// The file URL to the project's Cartfile.resolved.
	public var resolvedCartfileURL: URL {
		return directoryURL.appendingPathComponent(Constants.Project.resolvedCartfilePath, isDirectory: false)
	}

	/// Whether to prefer HTTPS for cloning (vs. SSH).
	public var preferHTTPS = true

	/// Whether to use submodules for dependencies, or just check out their
	/// working directories.
	public var useSubmodules = false

	/// Sends each event that occurs to a project underneath the receiver (or
	/// the receiver itself).
	public let projectEvents: Signal<ProjectEvent, NoError>
	private let _projectEventsObserver: Signal<ProjectEvent, NoError>.Observer

	public init(directoryURL: URL) {
		precondition(directoryURL.isFileURL)

		let (signal, observer) = Signal<ProjectEvent, NoError>.pipe()
		projectEvents = signal
		_projectEventsObserver = observer

		self.directoryURL = directoryURL
	}

	private typealias CachedVersions = [Dependency: [PinnedVersion]]
	private typealias CachedBinaryProjects = [URL: BinaryProject]

	/// Caches versions to avoid expensive lookups, and unnecessary
	/// fetching/cloning.
	private var cachedVersions: CachedVersions = [:]
	private let cachedVersionsQueue = SerialProducerQueue(name: "org.carthage.Constants.Project.cachedVersionsQueue")

	// Cache the binary project definitions in memory to avoid redownloading during carthage operation
	private var cachedBinaryProjects: CachedBinaryProjects = [:]
	private let cachedBinaryProjectsQueue = SerialProducerQueue(name: "org.carthage.Constants.Project.cachedBinaryProjectsQueue")

	private lazy var xcodeVersionDirectory: String = XcodeVersion.make()
		.map { "\($0.version)_\($0.buildVersion)" } ?? "Unknown"

	/// Attempts to load Cartfile or Cartfile.private from the given directory,
	/// merging their dependencies.
	public func loadCombinedCartfile() -> SignalProducer<Cartfile, CarthageError> {
		let cartfileURL = directoryURL.appendingPathComponent(Constants.Project.cartfilePath, isDirectory: false)
		let privateCartfileURL = directoryURL.appendingPathComponent(Constants.Project.privateCartfilePath, isDirectory: false)

		func isNoSuchFileError(_ error: CarthageError) -> Bool {
			switch error {
			case let .readFailed(_, underlyingError):
				if let underlyingError = underlyingError {
					return underlyingError.domain == NSCocoaErrorDomain && underlyingError.code == NSFileReadNoSuchFileError
				} else {
					return false
				}

			default:
				return false
			}
		}

		let cartfile = SignalProducer { Cartfile.from(file: cartfileURL) }
			.flatMapError { error -> SignalProducer<Cartfile, CarthageError> in
				if isNoSuchFileError(error) && FileManager.default.fileExists(atPath: privateCartfileURL.path) {
					return SignalProducer(value: Cartfile())
				}

				return SignalProducer(error: error)
			}

		let privateCartfile = SignalProducer { Cartfile.from(file: privateCartfileURL) }
			.flatMapError { error -> SignalProducer<Cartfile, CarthageError> in
				if isNoSuchFileError(error) {
					return SignalProducer(value: Cartfile())
				}

				return SignalProducer(error: error)
			}

		return SignalProducer.zip(cartfile, privateCartfile)
			.attemptMap { cartfile, privateCartfile -> Result<Cartfile, CarthageError> in
				var cartfile = cartfile

				let duplicateDeps = duplicateDependenciesIn(cartfile, privateCartfile).map { dependency in
					return DuplicateDependency(
						dependency: dependency,
						locations: ["\(Constants.Project.cartfilePath)", "\(Constants.Project.privateCartfilePath)"]
					)
				}

				if duplicateDeps.isEmpty {
					cartfile.append(privateCartfile)
					return .success(cartfile)
				}

				return .failure(.duplicateDependencies(duplicateDeps))
			}
	}

	/// Reads the project's Cartfile.resolved.
	public func loadResolvedCartfile() -> SignalProducer<ResolvedCartfile, CarthageError> {
		return SignalProducer {
			Result(attempt: { try String(contentsOf: self.resolvedCartfileURL, encoding: .utf8) })
				.mapError { .readFailed(self.resolvedCartfileURL, $0) }
				.flatMap(ResolvedCartfile.from)
		}
	}

	/// Writes the given Cartfile.resolved out to the project's directory.
	public func writeResolvedCartfile(_ resolvedCartfile: ResolvedCartfile) -> Result<(), CarthageError> {
		return Result(at: resolvedCartfileURL, attempt: {
			try resolvedCartfile.description.write(to: $0, atomically: true, encoding: .utf8)
		})
	}

	/// Limits the number of concurrent clones/fetches to the number of active
	/// processors.
	private let cloneOrFetchQueue = ConcurrentProducerQueue(name: "org.carthage.CarthageKit", limit: ProcessInfo.processInfo.activeProcessorCount)

	/// Clones the given dependency to the global repositories folder, or fetches
	/// inside it if it has already been cloned.
	///
	/// Returns a signal which will send the URL to the repository's folder on
	/// disk once cloning or fetching has completed.
	private func cloneOrFetchDependency(_ dependency: Dependency, commitish: String? = nil) -> SignalProducer<URL, CarthageError> {
		return cloneOrFetch(dependency: dependency, preferHTTPS: self.preferHTTPS, commitish: commitish)
			.on(value: { event, _ in
				if let event = event {
					self._projectEventsObserver.send(value: event)
				}
			})
			.map { _, url in url }
			.take(last: 1)
			.startOnQueue(cloneOrFetchQueue)
	}

	func downloadBinaryFrameworkDefinition(binary: BinaryURL) -> SignalProducer<BinaryProject, CarthageError> {
		return SignalProducer<Project.CachedBinaryProjects, CarthageError>(value: self.cachedBinaryProjects)
			.flatMap(.merge) { binaryProjectsByURL -> SignalProducer<BinaryProject, CarthageError> in
				if let binaryProject = binaryProjectsByURL[binary.url] {
					return SignalProducer(value: binaryProject)
				} else {
					self._projectEventsObserver.send(value: .downloadingBinaryFrameworkDefinition(.binary(binary), binary.url))

					return URLSession.shared.reactive.data(with: URLRequest(url: binary.url))
						.mapError { CarthageError.readFailed(binary.url, $0 as NSError) }
						.attemptMap { data, _ in
							return BinaryProject.from(jsonData: data).mapError { error in
								return CarthageError.invalidBinaryJSON(binary.url, error)
							}
						}
						.on(value: { binaryProject in
							self.cachedBinaryProjects[binary.url] = binaryProject
						})
				}
			}
			.startOnQueue(self.cachedBinaryProjectsQueue)
	}

	/// Sends all versions available for the given project.
	///
	/// This will automatically clone or fetch the project's repository as
	/// necessary.
	private func versions(for dependency: Dependency) -> SignalProducer<PinnedVersion, CarthageError> {
		let fetchVersions: SignalProducer<PinnedVersion, CarthageError>

		switch dependency {
		case .git, .gitHub:
			fetchVersions = cloneOrFetchDependency(dependency)
				.flatMap(.merge) { repositoryURL in listTags(repositoryURL) }
				.map { PinnedVersion($0) }

		case let .binary(binary):
			fetchVersions = downloadBinaryFrameworkDefinition(binary: binary)
				.flatMap(.concat) { binaryProject -> SignalProducer<PinnedVersion, CarthageError> in
					return SignalProducer(binaryProject.versions.keys)
				}
		}

		return SignalProducer<Project.CachedVersions, CarthageError>(value: self.cachedVersions)
			.flatMap(.merge) { versionsByDependency -> SignalProducer<PinnedVersion, CarthageError> in
				if let versions = versionsByDependency[dependency] {
					return SignalProducer(versions)
				} else {
					return fetchVersions
						.collect()
						.on(value: { newVersions in
							self.cachedVersions[dependency] = newVersions
						})
						.flatMap(.concat) { versions in SignalProducer<PinnedVersion, CarthageError>(versions) }
				}
			}
			.startOnQueue(cachedVersionsQueue)
			.collect()
			.flatMap(.concat) { versions -> SignalProducer<PinnedVersion, CarthageError> in
				if versions.isEmpty {
					return SignalProducer(error: .taggedVersionNotFound(dependency))
				}

				return SignalProducer(versions)
			}
	}

	/// Produces the sub dependencies of the given dependency. Uses the checked out directory if able
	private func dependencySet(for dependency: Dependency, version: PinnedVersion) -> SignalProducer<Set<Dependency>, CarthageError> {
		return self.dependencies(for: dependency, version: version, tryCheckoutDirectory: true)
			.map { $0.0 }
			.collect()
			.map { Set($0) }
			.concat(value: Set())
			.take(first: 1)
	}

	/// Loads the dependencies for the given dependency, at the given version.
	private func dependencies(for dependency: Dependency, version: PinnedVersion) -> SignalProducer<(Dependency, VersionSpecifier), CarthageError> {
		return self.dependencies(for: dependency, version: version, tryCheckoutDirectory: false)
	}

	/// Loads the dependencies for the given dependency, at the given version. Optionally can attempt to read from the Checkout directory
	private func dependencies(
		for dependency: Dependency,
		version: PinnedVersion,
		tryCheckoutDirectory: Bool
	) -> SignalProducer<(Dependency, VersionSpecifier), CarthageError> {
		switch dependency {
		case .git, .gitHub:
			let revision = version.commitish
			let cartfileFetch: SignalProducer<Cartfile, CarthageError> = self.cloneOrFetchDependency(dependency, commitish: revision)
				.flatMap(.concat) { repositoryURL in
					return contentsOfFileInRepository(repositoryURL, Constants.Project.cartfilePath, revision: revision)
				}
				.flatMapError { _ in .empty }
				.attemptMap(Cartfile.from(string:))

			let cartfileSource: SignalProducer<Cartfile, CarthageError>
			if tryCheckoutDirectory {
				let dependencyURL = self.directoryURL.appendingPathComponent(dependency.relativePath)
				cartfileSource = SignalProducer<Bool, NoError> { () -> Bool in
					var isDirectory: ObjCBool = false
					return FileManager.default.fileExists(atPath: dependencyURL.path, isDirectory: &isDirectory) && isDirectory.boolValue
				}
				.flatMap(.concat) { directoryExists -> SignalProducer<Cartfile, CarthageError> in
					if directoryExists {
						return SignalProducer(result: Cartfile.from(file: dependencyURL.appendingPathComponent(Constants.Project.cartfilePath)))
							.flatMapError { _ in .empty }
					} else {
						return cartfileFetch
					}
				}
				.flatMapError { _ in .empty }
			} else {
				cartfileSource = cartfileFetch
			}
			return cartfileSource
				.flatMap(.concat) { cartfile -> SignalProducer<(Dependency, VersionSpecifier), CarthageError> in
					return SignalProducer(cartfile.dependencies.map { ($0.0, $0.1) })
				}

		case .binary:
			// Binary-only frameworks do not support dependencies
			return .empty
		}
	}

	/// Finds all the transitive dependencies for the dependencies to checkout.
	func transitiveDependencies(
		_ dependenciesToCheckout: [String]?,
		resolvedCartfile: ResolvedCartfile
	) -> SignalProducer<[String], CarthageError> {
		return SignalProducer(value: resolvedCartfile)
			.map { resolvedCartfile -> [(Dependency, PinnedVersion)] in
				return resolvedCartfile.dependencies
					.filter { dep, _ in dependenciesToCheckout?.contains(dep.name) ?? false }
			}
			.flatMap(.merge) { dependencies -> SignalProducer<[String], CarthageError> in
				return SignalProducer<(Dependency, PinnedVersion), CarthageError>(dependencies)
					.flatMap(.merge) { dependency, version -> SignalProducer<(Dependency, VersionSpecifier), CarthageError> in
						return self.dependencies(for: dependency, version: version)
					}
					.map { $0.0.name }
					.collect()
		}
	}

	/// Finds the required dependencies and their corresponding version specifiers for each dependency in Cartfile.resolved.
	func requirementsByDependency(
		resolvedCartfile: ResolvedCartfile,
		tryCheckoutDirectory: Bool
	) -> SignalProducer<CompatibilityInfo.Requirements, CarthageError> {
		return SignalProducer(resolvedCartfile.dependencies)
			.flatMap(.concurrent(limit: 4)) { (dependency, pinnedVersion) -> SignalProducer<(Dependency, (Dependency, VersionSpecifier)), CarthageError> in
				return self.dependencies(for: dependency, version: pinnedVersion, tryCheckoutDirectory: tryCheckoutDirectory)
					.map { (dependency, $0) }
			}
			.collect()
			.flatMap(.merge) { dependencyAndRequirements -> SignalProducer<CompatibilityInfo.Requirements, CarthageError> in
				var dict: CompatibilityInfo.Requirements = [:]
				for (dependency, requirement) in dependencyAndRequirements {
					let (requiredDependency, requiredVersion) = requirement
					var requirementsDict = dict[dependency] ?? [:]

					if requirementsDict[requiredDependency] != nil {
						return SignalProducer(error: .duplicateDependencies([DuplicateDependency(dependency: requiredDependency, locations: [])]))
					}

					requirementsDict[requiredDependency] = requiredVersion
					dict[dependency] = requirementsDict
				}
				return SignalProducer(value: dict)
			}
	}

	/// Attempts to resolve a Git reference to a version.
	private func resolvedGitReference(_ dependency: Dependency, reference: String) -> SignalProducer<PinnedVersion, CarthageError> {
		let repositoryURL = repositoryFileURL(for: dependency)
		return cloneOrFetchDependency(dependency, commitish: reference)
			.flatMap(.concat) { _ in
				return resolveTagInRepository(repositoryURL, reference)
					.map { _ in
						// If the reference is an exact tag, resolves it to the tag.
						return PinnedVersion(reference)
					}
					.flatMapError { _ in
						return resolveReferenceInRepository(repositoryURL, reference)
							.map(PinnedVersion.init)
					}
			}
	}

	/// Attempts to determine the latest satisfiable version of the project's
	/// Carthage dependencies.
	///
	/// This will fetch dependency repositories as necessary, but will not check
	/// them out into the project's working directory.
	public func updatedResolvedCartfile(_ dependenciesToUpdate: [String]? = nil, resolver: ResolverProtocol) -> SignalProducer<ResolvedCartfile, CarthageError> {
		let resolvedCartfile: SignalProducer<ResolvedCartfile?, CarthageError> = loadResolvedCartfile()
			.map(Optional.init)
			.flatMapError { _ in .init(value: nil) }

		return SignalProducer
			.zip(loadCombinedCartfile(), resolvedCartfile)
			.flatMap(.merge) { cartfile, resolvedCartfile in
				return resolver.resolve(
					dependencies: cartfile.dependencies,
					lastResolved: resolvedCartfile?.dependencies,
					dependenciesToUpdate: dependenciesToUpdate
				)
			}
			.map(ResolvedCartfile.init)
	}

	/// Attempts to determine the latest version (whether satisfiable or not)
	/// of the project's Carthage dependencies.
	///
	/// This will fetch dependency repositories as necessary, but will not check
	/// them out into the project's working directory.
	private func latestDependencies(resolver: ResolverProtocol) -> SignalProducer<[Dependency: PinnedVersion], CarthageError> {
		func resolve(prefersGitReference: Bool) -> SignalProducer<[Dependency: PinnedVersion], CarthageError> {
			return SignalProducer
				.combineLatest(loadCombinedCartfile(), loadResolvedCartfile())
				.map { cartfile, resolvedCartfile in
					resolvedCartfile
						.dependencies
						.reduce(into: [Dependency: VersionSpecifier]()) { result, group in
							let dependency = group.key
							let specifier: VersionSpecifier
							if case let .gitReference(value)? = cartfile.dependencies[dependency], prefersGitReference {
								specifier = .gitReference(value)
							} else {
								specifier = .any
							}
							result[dependency] = specifier
						}
				}
				.flatMap(.merge) { resolver.resolve(dependencies: $0, lastResolved: nil, dependenciesToUpdate: nil) }
		}

		return resolve(prefersGitReference: false).flatMapError { error in
			switch error {
			case .taggedVersionNotFound:
				return resolve(prefersGitReference: true)
			default:
				return SignalProducer(error: error)
			}
		}
	}

	public typealias OutdatedDependency = (Dependency, PinnedVersion, PinnedVersion, PinnedVersion)
	/// Attempts to determine which of the project's Carthage
	/// dependencies are out of date.
	///
	/// This will fetch dependency repositories as necessary, but will not check
	/// them out into the project's working directory.
	public func outdatedDependencies(_ includeNestedDependencies: Bool, useNewResolver: Bool = true, resolver: ResolverProtocol? = nil) -> SignalProducer<[OutdatedDependency], CarthageError> {
		let resolverType: ResolverProtocol.Type
		if useNewResolver {
			resolverType = NewResolver.self
		} else {
			resolverType = Resolver.self
		}

		let dependencies: (Dependency, PinnedVersion) -> SignalProducer<(Dependency, VersionSpecifier), CarthageError>
		if includeNestedDependencies {
			dependencies = self.dependencies(for:version:)
		} else {
			dependencies = { _, _ in .empty }
		}

		let resolver = resolver ?? resolverType.init(
			versionsForDependency: versions(for:),
			dependenciesForDependency: dependencies,
			resolvedGitReference: resolvedGitReference
		)

		let outdatedDependencies = SignalProducer
			.combineLatest(
				loadResolvedCartfile(),
				updatedResolvedCartfile(resolver: resolver),
				latestDependencies(resolver: resolver)
			)
			.map { ($0.dependencies, $1.dependencies, $2) }
			.map { currentDependencies, updatedDependencies, latestDependencies -> [OutdatedDependency] in
				return updatedDependencies.compactMap { project, version -> OutdatedDependency? in
					if let resolved = currentDependencies[project], let latest = latestDependencies[project], resolved != version || resolved != latest {
						if SemanticVersion.from(resolved).value == nil, version == resolved {
							// If resolved version is not a semantic version but a commit
							// it is a false-positive if `version` and `resolved` are the same
							return nil
						}

						return (project, resolved, version, latest)
					} else {
						return nil
					}
				}
			}

		if includeNestedDependencies {
			return outdatedDependencies
		}

		return SignalProducer
			.combineLatest(
				outdatedDependencies,
				loadCombinedCartfile()
			)
			.map { oudatedDependencies, combinedCartfile -> [OutdatedDependency] in
				return oudatedDependencies.filter { project, _, _, _ in
					return combinedCartfile.dependencies[project] != nil
				}
			}
	}

	/// Updates the dependencies of the project to the latest version. The
	/// changes will be reflected in Cartfile.resolved, and also in the working
	/// directory checkouts if the given parameter is true.
	public func updateDependencies(
		shouldCheckout: Bool = true,
		useNewResolver: Bool = false,
		buildOptions: BuildOptions,
		dependenciesToUpdate: [String]? = nil
	) -> SignalProducer<(), CarthageError> {
		let resolverType: ResolverProtocol.Type
		if useNewResolver {
			resolverType = NewResolver.self
		} else {
			resolverType = Resolver.self
		}
		let resolver = resolverType.init(
			versionsForDependency: versions(for:),
			dependenciesForDependency: dependencies(for:version:),
			resolvedGitReference: resolvedGitReference
		)

		return updatedResolvedCartfile(dependenciesToUpdate, resolver: resolver)
			.attemptMap { resolvedCartfile -> Result<(), CarthageError> in
				return self.writeResolvedCartfile(resolvedCartfile)
			}
			.then(shouldCheckout ? checkoutResolvedDependencies(dependenciesToUpdate, buildOptions: buildOptions) : .empty)
	}

	/// Unzips the file at the given URL and copies the frameworks, DSYM and
	/// bcsymbolmap files into the corresponding folders for the project. This
	/// step will also check framework compatibility and create a version file
	/// for the given frameworks.
	///
	/// Sends the temporary URL of the unzipped directory
	private func unarchiveAndCopyBinaryFrameworks(
		zipFile: URL,
		projectName: String,
		pinnedVersion: PinnedVersion,
		toolchain: String?
	) -> SignalProducer<URL, CarthageError> {
		return SignalProducer<URL, CarthageError>(value: zipFile)
			.flatMap(.concat, unarchive(archive:))
			.flatMap(.concat) { directoryURL -> SignalProducer<URL, CarthageError> in
				return frameworksInDirectory(directoryURL)
					.flatMap(.merge) { url -> SignalProducer<URL, CarthageError> in
						return checkFrameworkCompatibility(url, usingToolchain: toolchain)
							.mapError { error in CarthageError.internalError(description: error.description) }
					}
					.flatMap(.merge, self.copyFrameworkToBuildFolder)
					.flatMap(.merge) { frameworkURL -> SignalProducer<URL, CarthageError> in
						return self.copyDSYMToBuildFolderForFramework(frameworkURL, fromDirectoryURL: directoryURL)
							.then(self.copyBCSymbolMapsToBuildFolderForFramework(frameworkURL, fromDirectoryURL: directoryURL))
							.then(SignalProducer(value: frameworkURL))
					}
					.collect()
					.flatMap(.concat) { frameworkURLs -> SignalProducer<(), CarthageError> in
						return self.createVersionFilesForFrameworks(
							frameworkURLs,
							fromDirectoryURL: directoryURL,
							projectName: projectName,
							commitish: pinnedVersion.commitish
						)
					}
					.then(SignalProducer<URL, CarthageError>(value: directoryURL))
			}
	}

	/// Removes the file located at the given URL
	///
	/// Sends empty value on successful removal
	private func removeItem(at url: URL) -> SignalProducer<(), CarthageError> {
		return SignalProducer {
			Result(at: url, attempt: FileManager.default.removeItem(at:))
		}
	}

	/// Installs binaries and debug symbols for the given project, if available.
	///
	/// Sends a boolean indicating whether binaries were installed.
	private func installBinaries(for dependency: Dependency, pinnedVersion: PinnedVersion, toolchain: String?) -> SignalProducer<Bool, CarthageError> {
		switch dependency {
		case let .gitHub(server, repository):
			let client = Client(server: server)
			return self.downloadMatchingBinaries(for: dependency, pinnedVersion: pinnedVersion, fromRepository: repository, client: client)
				.flatMapError { error -> SignalProducer<URL, CarthageError> in
					if !client.isAuthenticated {
						return SignalProducer(error: error)
					}
					return self.downloadMatchingBinaries(
						for: dependency,
						pinnedVersion: pinnedVersion,
						fromRepository: repository,
						client: Client(server: server, isAuthenticated: false)
					)
				}
				.flatMap(.concat) {
					return self.unarchiveAndCopyBinaryFrameworks(zipFile: $0, projectName: dependency.name, pinnedVersion: pinnedVersion, toolchain: toolchain)
				}
				.flatMap(.concat) { self.removeItem(at: $0) }
				.map { true }
				.flatMapError { error in
					self._projectEventsObserver.send(value: .skippedInstallingBinaries(dependency: dependency, error: error))
					return SignalProducer(value: false)
				}
				.concat(value: false)
				.take(first: 1)

		case .git, .binary:
			return SignalProducer(value: false)
		}
	}

	/// Downloads any binaries and debug symbols that may be able to be used
	/// instead of a repository checkout.
	///
	/// Sends the URL to each downloaded zip, after it has been moved to a
	/// less temporary location.
	private func downloadMatchingBinaries(
		for dependency: Dependency,
		pinnedVersion: PinnedVersion,
		fromRepository repository: Repository,
		client: Client
	) -> SignalProducer<URL, CarthageError> {
		return client.execute(repository.release(forTag: pinnedVersion.commitish))
			.map { _, release in release }
			.filter { release in
				return !release.isDraft && !release.assets.isEmpty
			}
			.flatMapError { error -> SignalProducer<Release, CarthageError> in
				switch error {
				case .doesNotExist:
					return .empty

				case let .apiError(_, _, error):
					// Log the GitHub API request failure, not to error out,
					// because that should not be fatal error.
					self._projectEventsObserver.send(value: .skippedDownloadingBinaries(dependency, error.message))
					return .empty

				default:
					return SignalProducer(error: .gitHubAPIRequestFailed(error))
				}
			}
			.on(value: { release in
				self._projectEventsObserver.send(value: .downloadingBinaries(dependency, release.nameWithFallback))
			})
			.flatMap(.concat) { release -> SignalProducer<URL, CarthageError> in
				return SignalProducer<Release.Asset, CarthageError>(release.assets)
					.filter { asset in
						if asset.name.range(of: Constants.Project.binaryAssetPattern) == nil {
							return false
						}
						return Constants.Project.binaryAssetContentTypes.contains(asset.contentType)
					}
					.flatMap(.concat) { asset -> SignalProducer<URL, CarthageError> in
						let fileURL = fileURLToCachedBinary(dependency, release, asset)

						if FileManager.default.fileExists(atPath: fileURL.path) {
							return SignalProducer(value: fileURL)
						} else {
							return client.download(asset: asset)
								.mapError(CarthageError.gitHubAPIRequestFailed)
								.flatMap(.concat) { downloadURL in cacheDownloadedBinary(downloadURL, toURL: fileURL) }
						}
					}
			}
	}

	/// Copies the framework at the given URL into the current project's build
	/// folder.
	///
	/// Sends the URL to the framework after copying.
	private func copyFrameworkToBuildFolder(_ frameworkURL: URL) -> SignalProducer<URL, CarthageError> {
		return platformForFramework(frameworkURL)
			.flatMap(.merge) { platform -> SignalProducer<URL, CarthageError> in
				let platformFolderURL = self.directoryURL.appendingPathComponent(platform.relativePath, isDirectory: true)
				return SignalProducer(value: frameworkURL)
					.copyFileURLsIntoDirectory(platformFolderURL)
			}
	}

	/// Copies the DSYM matching the given framework and contained within the
	/// given directory URL to the directory that the framework resides within.
	///
	/// If no dSYM is found for the given framework, completes with no values.
	///
	/// Sends the URL of the dSYM after copying.
	public func copyDSYMToBuildFolderForFramework(_ frameworkURL: URL, fromDirectoryURL directoryURL: URL) -> SignalProducer<URL, CarthageError> {
		let destinationDirectoryURL = frameworkURL.deletingLastPathComponent()
		return dSYMForFramework(frameworkURL, inDirectoryURL: directoryURL)
			.copyFileURLsIntoDirectory(destinationDirectoryURL)
	}

	/// Copies any *.bcsymbolmap files matching the given framework and contained
	/// within the given directory URL to the directory that the framework
	/// resides within.
	///
	/// If no bcsymbolmap files are found for the given framework, completes with
	/// no values.
	///
	/// Sends the URLs of the bcsymbolmap files after copying.
	public func copyBCSymbolMapsToBuildFolderForFramework(_ frameworkURL: URL, fromDirectoryURL directoryURL: URL) -> SignalProducer<URL, CarthageError> {
		let destinationDirectoryURL = frameworkURL.deletingLastPathComponent()
		return BCSymbolMapsForFramework(frameworkURL, inDirectoryURL: directoryURL)
			.copyFileURLsIntoDirectory(destinationDirectoryURL)
	}

	/// Creates a .version file for all of the provided frameworks.
	public func createVersionFilesForFrameworks(
		_ frameworkURLs: [URL],
		fromDirectoryURL directoryURL: URL,
		projectName: String,
		commitish: String
	) -> SignalProducer<(), CarthageError> {
		return createVersionFileForCommitish(commitish, dependencyName: projectName, buildProducts: frameworkURLs, rootDirectoryURL: self.directoryURL)
	}

	private let gitOperationQueue = SerialProducerQueue(name: "org.carthage.Constants.Project.gitOperationQueue")

	/// Checks out the given dependency into its intended working directory,
	/// cloning it first if need be.
	private func checkoutOrCloneDependency(
		_ dependency: Dependency,
		version: PinnedVersion,
		submodulesByPath: [String: Submodule]
	) -> SignalProducer<(), CarthageError> {
		let revision = version.commitish
		return cloneOrFetchDependency(dependency, commitish: revision)
			.flatMap(.merge) { repositoryURL -> SignalProducer<(), CarthageError> in
				let workingDirectoryURL = self.directoryURL.appendingPathComponent(dependency.relativePath, isDirectory: true)

				/// The submodule for an already existing submodule at dependency project’s path
				/// or the submodule to be added at this path given the `--use-submodules` flag.
				let submodule: Submodule?

				if var foundSubmodule = submodulesByPath[dependency.relativePath] {
					foundSubmodule.url = dependency.gitURL(preferHTTPS: self.preferHTTPS)!
					foundSubmodule.sha = revision
					submodule = foundSubmodule
				} else if self.useSubmodules {
					submodule = Submodule(name: dependency.relativePath, path: dependency.relativePath, url: dependency.gitURL(preferHTTPS: self.preferHTTPS)!, sha: revision)
				} else {
					submodule = nil
				}

				let symlinkCheckoutPaths = self.symlinkCheckoutPaths(for: dependency, version: version, withRepository: repositoryURL, atRootDirectory: self.directoryURL)

				if let submodule = submodule {
					// In the presence of `submodule` for `dependency` — before symlinking, (not after) — add submodule and its submodules:
					// `dependency`, subdependencies that are submodules, and non-Carthage-housed submodules.
					return addSubmoduleToRepository(self.directoryURL, submodule, GitURL(repositoryURL.path))
						.startOnQueue(self.gitOperationQueue)
						.then(symlinkCheckoutPaths)
				} else {
					return checkoutRepositoryToDirectory(repositoryURL, workingDirectoryURL, revision: revision)
						// For checkouts of “ideally bare” repositories of `dependency`, we add its submodules by cloning ourselves, after symlinking.
						.then(symlinkCheckoutPaths)
						.then(
							submodulesInRepository(repositoryURL, revision: revision)
								.flatMap(.merge) {
									cloneSubmoduleInWorkingDirectory($0, workingDirectoryURL)
								}
						)
				}
			}
			.on(started: {
				self._projectEventsObserver.send(value: .checkingOut(dependency, revision))
			})
	}

	public func buildOrderForResolvedCartfile(
		_ cartfile: ResolvedCartfile,
		dependenciesToInclude: [String]? = nil
	) -> SignalProducer<(Dependency, PinnedVersion), CarthageError> {
		// swiftlint:disable:next nesting
		typealias DependencyGraph = [Dependency: Set<Dependency>]

		// A resolved cartfile already has all the recursive dependencies. All we need to do is sort
		// out the relationships between them. Loading the cartfile will each will give us its
		// dependencies. Building a recursive lookup table with this information will let us sort
		// dependencies before the projects that depend on them.
		return SignalProducer<(Dependency, PinnedVersion), CarthageError>(cartfile.dependencies.map { ($0, $1) })
			.flatMap(.merge) { (dependency: Dependency, version: PinnedVersion) -> SignalProducer<DependencyGraph, CarthageError> in
				return self.dependencySet(for: dependency, version: version)
					.map { dependencies in
						[dependency: dependencies]
					}
			}
			.reduce(into: [:]) { (working: inout DependencyGraph, next: DependencyGraph) in
				for (key, value) in next {
					working.updateValue(value, forKey: key)
				}
			}
			.flatMap(.latest) { (graph: DependencyGraph) -> SignalProducer<(Dependency, PinnedVersion), CarthageError> in
				let dependenciesToInclude = Set(graph
					.map { dependency, _ in dependency }
					.filter { dependency in dependenciesToInclude?.contains(dependency.name) ?? false })

				guard let sortedDependencies = topologicalSort(graph, nodes: dependenciesToInclude) else { // swiftlint:disable:this single_line_guard
					return SignalProducer(error: .dependencyCycle(graph))
				}

				let sortedPinnedDependencies = cartfile.dependencies.keys
					.filter { dependency in sortedDependencies.contains(dependency) }
					.sorted { left, right in sortedDependencies.index(of: left)! < sortedDependencies.index(of: right)! }
					.map { ($0, cartfile.dependencies[$0]!) }

				return SignalProducer(sortedPinnedDependencies)
			}
	}

	/// Checks out the dependencies listed in the project's Cartfile.resolved,
	/// optionally they are limited by the given list of dependency names.
	public func checkoutResolvedDependencies(_ dependenciesToCheckout: [String]? = nil, buildOptions: BuildOptions?) -> SignalProducer<(), CarthageError> {
		/// Determine whether the repository currently holds any submodules (if
		/// it even is a repository).
		let submodulesSignal = submodulesInRepository(self.directoryURL)
			.reduce(into: [:]) { (submodulesByPath: inout [String: Submodule], submodule) in
				submodulesByPath[submodule.path] = submodule
			}

		return loadResolvedCartfile()
			.flatMap(.latest) { resolvedCartfile -> SignalProducer<([String]?, ResolvedCartfile), CarthageError> in
				guard let dependenciesToCheckout = dependenciesToCheckout else {
					return SignalProducer(value: (nil, resolvedCartfile))
				}

				return self
					.transitiveDependencies(dependenciesToCheckout, resolvedCartfile: resolvedCartfile)
					.map { (dependenciesToCheckout + $0, resolvedCartfile) }
			}
			.map { dependenciesToCheckout, resolvedCartfile -> [(Dependency, PinnedVersion)] in
				return resolvedCartfile.dependencies
					.filter { dep, _ in dependenciesToCheckout?.contains(dep.name) ?? true }
			}
			.zip(with: submodulesSignal)
			.flatMap(.merge) { dependencies, submodulesByPath -> SignalProducer<(), CarthageError> in
				return SignalProducer<(Dependency, PinnedVersion), CarthageError>(dependencies)
					.flatMap(.concurrent(limit: 4)) { dependency, version -> SignalProducer<(), CarthageError> in
						switch dependency {
						case .git, .gitHub:
							return self.checkoutOrCloneDependency(dependency, version: version, submodulesByPath: submodulesByPath)
						case .binary:
							return .empty
						}
					}
			}
			.then(SignalProducer<(), CarthageError>.empty)
	}

	private func installBinariesForBinaryProject(
		binary: BinaryURL,
		pinnedVersion: PinnedVersion,
		projectName: String,
		toolchain: String?
	) -> SignalProducer<(), CarthageError> {
		return SignalProducer<SemanticVersion, ScannableError>(result: SemanticVersion.from(pinnedVersion))
			.mapError { CarthageError(scannableError: $0) }
			.combineLatest(with: self.downloadBinaryFrameworkDefinition(binary: binary))
			.attemptMap { semanticVersion, binaryProject -> Result<(SemanticVersion, URL), CarthageError> in
				guard let frameworkURL = binaryProject.versions[pinnedVersion] else {
					return .failure(CarthageError.requiredVersionNotFound(Dependency.binary(binary), VersionSpecifier.exactly(semanticVersion)))
				}

				return .success((semanticVersion, frameworkURL))
			}
			.flatMap(.concat) { semanticVersion, frameworkURL in
				return self.downloadBinary(dependency: Dependency.binary(binary), version: semanticVersion, url: frameworkURL)
			}
			.flatMap(.concat) { self.unarchiveAndCopyBinaryFrameworks(zipFile: $0, projectName: projectName, pinnedVersion: pinnedVersion, toolchain: toolchain) }
			.flatMap(.concat) { self.removeItem(at: $0) }
	}

	/// Downloads the binary only framework file. Sends the URL to each downloaded zip, after it has been moved to a
	/// less temporary location.
	private func downloadBinary(dependency: Dependency, version: SemanticVersion, url: URL) -> SignalProducer<URL, CarthageError> {
		let fileName = url.lastPathComponent
		let fileURL = fileURLToCachedBinaryDependency(dependency, version, fileName)

		if FileManager.default.fileExists(atPath: fileURL.path) {
			return SignalProducer(value: fileURL)
		} else {
			return URLSession.shared.reactive.download(with: URLRequest(url: url))
				.on(started: {
					self._projectEventsObserver.send(value: .downloadingBinaries(dependency, version.description))
				})
				.mapError { CarthageError.readFailed(url, $0 as NSError) }
				.flatMap(.concat) { downloadURL, _ in cacheDownloadedBinary(downloadURL, toURL: fileURL) }
		}
	}

	/// Creates symlink between the dependency checkouts and the root checkouts
	private func symlinkCheckoutPaths(
		for dependency: Dependency,
		version: PinnedVersion,
		withRepository repositoryURL: URL,
		atRootDirectory rootDirectoryURL: URL
	) -> SignalProducer<(), CarthageError> {
		let rawDependencyURL = rootDirectoryURL.appendingPathComponent(dependency.relativePath, isDirectory: true)
		let dependencyURL = rawDependencyURL.resolvingSymlinksInPath()
		let dependencyCheckoutsURL = dependencyURL.appendingPathComponent(carthageProjectCheckoutsPath, isDirectory: true).resolvingSymlinksInPath()
		let fileManager = FileManager.default

		return self.dependencySet(for: dependency, version: version)
			// file system objects which might conflict with symlinks
			.zip(with: list(treeish: version.commitish, atPath: carthageProjectCheckoutsPath, inRepository: repositoryURL)
									.map { (path: String) in (path as NSString).lastPathComponent }
									.collect()
			)
			.attemptMap { (dependencies: Set<Dependency>, components: [String]) -> Result<(), CarthageError> in
				let names = dependencies
					.filter { dependency in
						// Filter out dependencies with names matching (case-insensitively) file system objects from git in `CarthageProjectCheckoutsPath`.
						// Edge case warning on file system case-sensitivity. If a differently-cased file system object exists in git
						// and is stored on a case-sensitive file system (like the Sierra preview of APFS), we currently preempt
						// the non-conflicting symlink. Probably, nobody actually desires or needs the opposite behavior.
						!components.contains {
							dependency.name.caseInsensitiveCompare($0) == .orderedSame
						}
					}
					.map { $0.name }

				// If no `CarthageProjectCheckoutsPath`-housed symlinks are needed,
				// return early after potentially adding submodules
				// (which could be outside `CarthageProjectCheckoutsPath`).
				if names.isEmpty { return .success(()) } // swiftlint:disable:this single_line_return

				do {
					try fileManager.createDirectory(at: dependencyCheckoutsURL, withIntermediateDirectories: true)
				} catch let error as NSError {
					if !(error.domain == NSCocoaErrorDomain && error.code == NSFileWriteFileExistsError) {
						return .failure(.writeFailed(dependencyCheckoutsURL, error))
					}
				}

				for name in names {
					let dependencyCheckoutURL = dependencyCheckoutsURL.appendingPathComponent(name)
					let subdirectoryPath = (carthageProjectCheckoutsPath as NSString).appendingPathComponent(name)
					let linkDestinationPath = relativeLinkDestination(for: dependency, subdirectory: subdirectoryPath)

					let dependencyCheckoutURLResource = try? dependencyCheckoutURL.resourceValues(forKeys: [
						.isSymbolicLinkKey,
						.isDirectoryKey,
					])

					if dependencyCheckoutURLResource?.isSymbolicLink == true {
						_ = dependencyCheckoutURL.path.withCString(Darwin.unlink)
					} else if dependencyCheckoutURLResource?.isDirectory == true {
						// older version of carthage wrote this directory?
						// user wrote this directory, unaware of the precedent not to circumvent carthage’s management?
						// directory exists as the result of rogue process or gamma ray?

						// swiftlint:disable:next todo
						// TODO: explore possibility of messaging user, informing that deleting said directory will result
						// in symlink creation with carthage versions greater than 0.20.0, maybe with more broad advice on
						// “from scratch” reproducability.
						continue
					}

					if let error = Result(at: dependencyCheckoutURL, attempt: {
						try fileManager.createSymbolicLink(atPath: $0.path, withDestinationPath: linkDestinationPath)
					}).error {
						return .failure(error)
					}
				}

				return .success(())
			}
	}

	/// Attempts to build each Carthage dependency that has been checked out,
	/// optionally they are limited by the given list of dependency names.
	/// Cached dependencies whose dependency trees are also cached will not
	/// be rebuilt unless otherwise specified via build options.
	///
	/// Returns a producer-of-producers representing each scheme being built.
	public func buildCheckedOutDependenciesWithOptions( // swiftlint:disable:this cyclomatic_complexity function_body_length
		_ options: BuildOptions,
		dependenciesToBuild: [String]? = nil,
		sdkFilter: @escaping SDKFilterCallback = { sdks, _, _, _ in .success(sdks) }
	) -> BuildSchemeProducer {
		return loadResolvedCartfile()
			.flatMap(.concat) { resolvedCartfile -> SignalProducer<(Dependency, PinnedVersion), CarthageError> in
				return self.buildOrderForResolvedCartfile(resolvedCartfile, dependenciesToInclude: dependenciesToBuild)
			}
			.flatMap(.concat) { dependency, version -> SignalProducer<((Dependency, PinnedVersion), Set<Dependency>, Bool?), CarthageError> in
				return SignalProducer.combineLatest(
					SignalProducer(value: (dependency, version)),
					self.dependencySet(for: dependency, version: version),
					versionFileMatches(dependency, version: version, platforms: options.platforms, rootDirectoryURL: self.directoryURL, toolchain: options.toolchain)
				)
			}
			.reduce([]) { includedDependencies, nextGroup -> [(Dependency, PinnedVersion)] in
				let (nextDependency, projects, matches) = nextGroup

				var dependenciesIncludingNext = includedDependencies
				dependenciesIncludingNext.append(nextDependency)

				let projectsToBeBuilt = Set(includedDependencies.map { $0.0 })

				guard options.cacheBuilds && projects.isDisjoint(with: projectsToBeBuilt) else {
					return dependenciesIncludingNext
				}

				guard let versionFileMatches = matches else {
					self._projectEventsObserver.send(value: .buildingUncached(nextDependency.0))
					return dependenciesIncludingNext
				}

				if versionFileMatches {
					self._projectEventsObserver.send(value: .skippedBuildingCached(nextDependency.0))
					return includedDependencies
				} else {
					self._projectEventsObserver.send(value: .rebuildingCached(nextDependency.0))
					return dependenciesIncludingNext
				}
			}
			.flatMap(.concat) { dependencies -> SignalProducer<(Dependency, PinnedVersion), CarthageError> in
				return SignalProducer(dependencies)
					.flatMap(.concurrent(limit: 4)) { dependency, version -> SignalProducer<(Dependency, PinnedVersion), CarthageError> in
						switch dependency {
						case .git, .gitHub:
							guard options.useBinaries else {
								return .empty
							}
							return self.installBinaries(for: dependency, pinnedVersion: version, toolchain: options.toolchain)
								.filterMap { installed -> (Dependency, PinnedVersion)? in
									return installed ? (dependency, version) : nil
								}
						case let .binary(binary):
							return self.installBinariesForBinaryProject(binary: binary, pinnedVersion: version, projectName: dependency.name, toolchain: options.toolchain)
								.then(.init(value: (dependency, version)))
						}
					}
					.flatMap(.merge) { dependency, version -> SignalProducer<(Dependency, PinnedVersion), CarthageError> in
						// Symlink the build folder of binary downloads for consistency with regular checkouts
						// (even though it's not necessary since binary downloads aren't built by Carthage)
						return self.symlinkBuildPathIfNeeded(for: dependency, version: version)
							.then(.init(value: (dependency, version)))
					}
					.collect()
					.map { installedDependencies -> [(Dependency, PinnedVersion)] in
						// Filters out dependencies that we've downloaded binaries for
						// but preserves the build order
						return dependencies.filter { dependency -> Bool in
							!installedDependencies.contains { $0 == dependency }
						}
					}
					.flatten()
			}
			.flatMap(.concat) { dependency, version -> BuildSchemeProducer in
				let dependencyPath = self.directoryURL.appendingPathComponent(dependency.relativePath, isDirectory: true).path
				if !FileManager.default.fileExists(atPath: dependencyPath) {
					return .empty
				}

				var options = options
				let baseURL = options.derivedDataPath.flatMap(URL.init(string:)) ?? Constants.Dependency.derivedDataURL
				let derivedDataPerXcode = baseURL.appendingPathComponent(self.xcodeVersionDirectory, isDirectory: true)
				let derivedDataPerDependency = derivedDataPerXcode.appendingPathComponent(dependency.name, isDirectory: true)
				let derivedDataVersioned = derivedDataPerDependency.appendingPathComponent(version.commitish, isDirectory: true)
				options.derivedDataPath = derivedDataVersioned.resolvingSymlinksInPath().path

				return self.symlinkBuildPathIfNeeded(for: dependency, version: version)
					.then(build(dependency: dependency, version: version, self.directoryURL, withOptions: options, sdkFilter: sdkFilter))
					.flatMapError { error in
						switch error {
						case .noSharedFrameworkSchemes:
							// Log that building the dependency is being skipped,
							// not to error out with `.noSharedFrameworkSchemes`
							// to continue building other dependencies.
							self._projectEventsObserver.send(value: .skippedBuilding(dependency, error.description))

							if options.cacheBuilds {
								// Create a version file for a dependency with no shared schemes
								// so that its cache is not always considered invalid.
								return createVersionFileForCommitish(version.commitish,
																	 dependencyName: dependency.name,
																	 platforms: options.platforms,
																	 buildProducts: [],
																	 rootDirectoryURL: self.directoryURL)
									.then(BuildSchemeProducer.empty)
							}
							return .empty

						default:
							return SignalProducer(error: error)
						}
					}
			}
	}

<<<<<<< HEAD
	private func symlinkBuildPathIfNeeded(for dependency: Dependency, version: PinnedVersion) -> SignalProducer<(), CarthageError> {
		return dependencySet(for: dependency, version: version)
			.flatMap(.merge) { dependencies -> SignalProducer<(), CarthageError> in
				// Don't symlink the build folder if the dependency doesn't have
				// any Carthage dependencies
				if dependencies.isEmpty {
					return .empty
				}
				return symlinkBuildPath(for: dependency, rootDirectoryURL: self.directoryURL)
		}
=======
	/// Determines whether the requirements specified in this project's Cartfile.resolved
	/// are compatible with the versions specified in the Cartfile for each of those projects.
	///
	/// Either emits a value to indicate success or an error.
	public func validate(resolvedCartfile: ResolvedCartfile) -> SignalProducer<(), CarthageError> {
		return SignalProducer(value: resolvedCartfile)
			.flatMap(.concat) { (resolved: ResolvedCartfile) -> SignalProducer<([Dependency: PinnedVersion], CompatibilityInfo.Requirements), CarthageError> in
				let requirements = self.requirementsByDependency(resolvedCartfile: resolved, tryCheckoutDirectory: true)
				return SignalProducer.zip(SignalProducer(value: resolved.dependencies), requirements)
			}
			.flatMap(.concat) { (info: ([Dependency: PinnedVersion], CompatibilityInfo.Requirements)) -> SignalProducer<[CompatibilityInfo], CarthageError> in
				let (dependencies, requirements) = info
				return .init(result: CompatibilityInfo.incompatibilities(for: dependencies, requirements: requirements))
			}
			.flatMap(.concat) { incompatibilities -> SignalProducer<(), CarthageError> in
				return incompatibilities.isEmpty ? .init(value: ()) : .init(error: .invalidResolvedCartfile(incompatibilities))
			}
>>>>>>> 114805fc
	}
}

/// Creates symlink between the dependency build folder and the root build folder
///
/// Returns a signal indicating success
private func symlinkBuildPath(for dependency: Dependency, rootDirectoryURL: URL) -> SignalProducer<(), CarthageError> {
	return SignalProducer { () -> Result<(), CarthageError> in
		let rootBinariesURL = rootDirectoryURL.appendingPathComponent(Constants.binariesFolderPath, isDirectory: true).resolvingSymlinksInPath()
		let rawDependencyURL = rootDirectoryURL.appendingPathComponent(dependency.relativePath, isDirectory: true)
		let dependencyURL = rawDependencyURL.resolvingSymlinksInPath()
		let fileManager = FileManager.default

		// Link this dependency's Carthage/Build folder to that of the root
		// project, so it can see all products built already, and so we can
		// automatically drop this dependency's product in the right place.
		let dependencyBinariesURL = dependencyURL.appendingPathComponent(Constants.binariesFolderPath, isDirectory: true)

		let createDirectory = { try fileManager.createDirectory(at: $0, withIntermediateDirectories: true) }
		return Result(at: rootBinariesURL, attempt: createDirectory)
			.flatMap { _ in
				Result(at: dependencyBinariesURL, attempt: fileManager.removeItem(at:))
					.recover(with: Result(at: dependencyBinariesURL.deletingLastPathComponent(), attempt: createDirectory))
			}
			.flatMap { _ in
				Result(at: rawDependencyURL, carthageError: CarthageError.readFailed, attempt: {
						try $0.resourceValues(forKeys: [ .isSymbolicLinkKey ]).isSymbolicLink
					})
					.flatMap { isSymlink in
						Result(at: dependencyBinariesURL, attempt: {
							if isSymlink == true {
								return try fileManager.createSymbolicLink(at: $0, withDestinationURL: rootBinariesURL)
							} else {
								let linkDestinationPath = relativeLinkDestination(for: dependency, subdirectory: Constants.binariesFolderPath)
								return try fileManager.createSymbolicLink(atPath: $0.path, withDestinationPath: linkDestinationPath)
							}
						})
					}
			}
	}
}

/// Constructs a file URL to where the binary corresponding to the given
/// arguments should live.
private func fileURLToCachedBinary(_ dependency: Dependency, _ release: Release, _ asset: Release.Asset) -> URL {
	// ~/Library/Caches/org.carthage.CarthageKit/binaries/ReactiveCocoa/v2.3.1/1234-ReactiveCocoa.framework.zip
	return Constants.Dependency.assetsURL.appendingPathComponent("\(dependency.name)/\(release.tag)/\(asset.id)-\(asset.name)", isDirectory: false)
}

/// Constructs a file URL to where the binary only framework download should be cached
private func fileURLToCachedBinaryDependency(_ dependency: Dependency, _ semanticVersion: SemanticVersion, _ fileName: String) -> URL {
	// ~/Library/Caches/org.carthage.CarthageKit/binaries/MyBinaryProjectFramework/2.3.1/MyBinaryProject.framework.zip
	return Constants.Dependency.assetsURL.appendingPathComponent("\(dependency.name)/\(semanticVersion)/\(fileName)")
}

/// Caches the downloaded binary at the given URL, moving it to the other URL
/// given.
///
/// Sends the final file URL upon .success.
private func cacheDownloadedBinary(_ downloadURL: URL, toURL cachedURL: URL) -> SignalProducer<URL, CarthageError> {
	return SignalProducer(value: cachedURL)
		.attempt { fileURL in
			Result(at: fileURL.deletingLastPathComponent(), attempt: {
				try FileManager.default.createDirectory(at: $0, withIntermediateDirectories: true)
			})
		}
		.attempt { newDownloadURL in
			// Tries `rename()` system call at first.
			let result = downloadURL.withUnsafeFileSystemRepresentation { old in
				newDownloadURL.withUnsafeFileSystemRepresentation { new in
					rename(old!, new!)
				}
			}
			if result == 0 {
				return .success(())
			}

			if errno != EXDEV {
				return .failure(.taskError(.posixError(errno)))
			}

			// If the “Cross-device link” error occurred, then falls back to
			// `FileManager.moveItem(at:to:)`.
			//
			// See https://github.com/Carthage/Carthage/issues/706 and
			// https://github.com/Carthage/Carthage/issues/711.
			return Result(at: newDownloadURL, attempt: {
				try FileManager.default.moveItem(at: downloadURL, to: $0)
			})
		}
}

/// Sends the URL to each file found in the given directory conforming to the
/// given type identifier. If no type identifier is provided, all files are sent.
private func filesInDirectory(_ directoryURL: URL, _ typeIdentifier: String? = nil) -> SignalProducer<URL, CarthageError> {
	let producer = FileManager.default.reactive
		.enumerator(at: directoryURL, includingPropertiesForKeys: [ .typeIdentifierKey ], options: [ .skipsHiddenFiles, .skipsPackageDescendants ], catchErrors: true)
		.map { _, url in url }
	if let typeIdentifier = typeIdentifier {
		return producer
			.filter { url in
				return url.typeIdentifier
					.analysis(ifSuccess: { identifier in
						return UTTypeConformsTo(identifier as CFString, typeIdentifier as CFString)
					}, ifFailure: { _ in false })
			}
	} else {
		return producer
	}
}

/// Sends the platform specified in the given Info.plist.
func platformForFramework(_ frameworkURL: URL) -> SignalProducer<Platform, CarthageError> {
	return SignalProducer(value: frameworkURL)
		// Neither DTPlatformName nor CFBundleSupportedPlatforms can not be used
		// because Xcode 6 and below do not include either in macOS frameworks.
		.attemptMap { url -> Result<String, CarthageError> in
			let bundle = Bundle(url: url)

			func readFailed(_ message: String) -> CarthageError {
				let error = Result<(), NSError>.error(message)
				return .readFailed(frameworkURL, error)
			}

			func sdkNameFromExecutable() -> String? {
				guard let executableURL = bundle?.executableURL else {
					return nil
				}

				let task = Task("/usr/bin/xcrun", arguments: ["otool", "-lv", executableURL.path])

				let sdkName: String? = task.launch(standardInput: nil)
					.ignoreTaskData()
					.map { String(data: $0, encoding: .utf8) ?? "" }
					.filter { !$0.isEmpty }
					.flatMap(.merge) { (output: String) -> SignalProducer<String, NoError> in
						output.linesProducer
					}
					.filter { $0.contains("LC_VERSION") }
					.take(last: 1)
					.map { lcVersionLine -> String? in
						let sdkString = lcVersionLine.split(separator: "_")
							.last
							.flatMap(String.init)
							.flatMap { $0.lowercased() }

						return sdkString
					}
					.skipNil()
					.single()?
					.value

				return sdkName
			}

			// Try to read what platfrom this binary is for. Attempt in order:
			// 1. Read `DTSDKName` from Info.plist.
			//    Some users are reporting that static frameworks don't have this key in the .plist,
			//    so we fall back and check the binary of the executable itself.
			// 2. Read the LC_VERSION_<PLATFORM> from the framework's binary executable file

			if let sdkNameFromBundle = bundle?.object(forInfoDictionaryKey: "DTSDKName") as? String {
				return .success(sdkNameFromBundle)
			} else if let sdkNameFromExecutable = sdkNameFromExecutable() {
				return .success(sdkNameFromExecutable)
			} else {
				return .failure(readFailed("could not determine platform neither from DTSDKName key in plist nor from the framework's executable"))
			}
		}
		// Thus, the SDK name must be trimmed to match the platform name, e.g.
		// macosx10.10 -> macosx
		.map { sdkName in sdkName.trimmingCharacters(in: CharacterSet.letters.inverted) }
		.attemptMap { platform in SDK.from(string: platform).map { $0.platform } }
}

/// Sends the URL to each framework bundle found in the given directory.
internal func frameworksInDirectory(_ directoryURL: URL) -> SignalProducer<URL, CarthageError> {
	return filesInDirectory(directoryURL, kUTTypeFramework as String)
		.filter { !$0.pathComponents.contains("__MACOSX") }
		.filter { url in
			// Skip nested frameworks
			let frameworksInURL = url.pathComponents.filter { pathComponent in
				return (pathComponent as NSString).pathExtension == "framework"
			}
			return frameworksInURL.count == 1
		}.filter { url in
			// For reasons of speed and the fact that CLI-output structures can change,
			// first try the safer method of reading the ‘Info.plist’ from the Framework’s bundle.
			let bundle = Bundle(url: url)
			let packageType: PackageType? = bundle?.packageType

			switch packageType {
			case .framework?, .bundle?:
				return true
			default:
				// In case no Info.plist exists check the Mach-O fileType
				guard let executableURL = bundle?.executableURL else {
					return false
				}

				return MachHeader.headers(forMachOFileAtUrl: executableURL)
					.filter { MachHeader.carthageSupportedFileTypes.contains($0.fileType) }
					.reduce(into: Set<UInt32>()) { $0.insert($1.fileType); return }
					.map { $0.count == 1 }
					.single()?
					.value ?? false
			}
	}
}

/// Sends the URL to each dSYM found in the given directory
internal func dSYMsInDirectory(_ directoryURL: URL) -> SignalProducer<URL, CarthageError> {
	return filesInDirectory(directoryURL, "com.apple.xcode.dsym")
}

/// Sends the URL of the dSYM whose UUIDs match those of the given framework, or
/// errors if there was an error parsing a dSYM contained within the directory.
private func dSYMForFramework(_ frameworkURL: URL, inDirectoryURL directoryURL: URL) -> SignalProducer<URL, CarthageError> {
	return UUIDsForFramework(frameworkURL)
		.flatMap(.concat) { (frameworkUUIDs: Set<UUID>) in
			return dSYMsInDirectory(directoryURL)
				.flatMap(.merge) { dSYMURL in
					return UUIDsForDSYM(dSYMURL)
						.filter { (dSYMUUIDs: Set<UUID>) in
							return dSYMUUIDs == frameworkUUIDs
						}
						.map { _ in dSYMURL }
				}
		}
		.take(first: 1)
}

/// Sends the URL to each bcsymbolmap found in the given directory.
internal func BCSymbolMapsInDirectory(_ directoryURL: URL) -> SignalProducer<URL, CarthageError> {
	return filesInDirectory(directoryURL)
		.filter { url in url.pathExtension == "bcsymbolmap" }
}

/// Sends the URLs of the bcsymbolmap files that match the given framework and are
/// located somewhere within the given directory.
private func BCSymbolMapsForFramework(_ frameworkURL: URL, inDirectoryURL directoryURL: URL) -> SignalProducer<URL, CarthageError> {
	return UUIDsForFramework(frameworkURL)
		.flatMap(.merge) { uuids -> SignalProducer<URL, CarthageError> in
			if uuids.isEmpty {
				return .empty
			}
			func filterUUIDs(_ signal: Signal<URL, CarthageError>) -> Signal<URL, CarthageError> {
				var remainingUUIDs = uuids
				let count = remainingUUIDs.count
				return signal
					.filter { fileURL in
						let basename = fileURL.deletingPathExtension().lastPathComponent
						if let fileUUID = UUID(uuidString: basename) {
							return remainingUUIDs.remove(fileUUID) != nil
						} else {
							return false
						}
					}
					.take(first: count)
			}
			return BCSymbolMapsInDirectory(directoryURL)
				.lift(filterUUIDs)
		}
}

/// Returns the file URL at which the given project's repository will be
/// located.
private func repositoryFileURL(for dependency: Dependency, baseURL: URL = Constants.Dependency.repositoriesURL) -> URL {
	return baseURL.appendingPathComponent(dependency.name, isDirectory: true)
}

/// Returns the string representing a relative path from a dependency back to the root
internal func relativeLinkDestination(for dependency: Dependency, subdirectory: String) -> String {
	let dependencySubdirectoryPath = (dependency.relativePath as NSString).appendingPathComponent(subdirectory)
	let componentsForGettingTheHellOutOfThisRelativePath = Array(repeating: "..", count: (dependencySubdirectoryPath as NSString).pathComponents.count - 1)

	// Directs a link from, e.g., /Carthage/Checkouts/ReactiveCocoa/Carthage/Build to /Carthage/Build
	let linkDestinationPath = componentsForGettingTheHellOutOfThisRelativePath.reduce(subdirectory) { trailingPath, pathComponent in
		return (pathComponent as NSString).appendingPathComponent(trailingPath)
	}

	return linkDestinationPath
}

/// Clones the given project to the given destination URL (defaults to the global
/// repositories folder), or fetches inside it if it has already been cloned.
/// Optionally takes a commitish to check for prior to fetching.
///
/// Returns a signal which will send the operation type once started, and
/// the URL to where the repository's folder will exist on disk, then complete
/// when the operation completes.
public func cloneOrFetch(
	dependency: Dependency,
	preferHTTPS: Bool,
	destinationURL: URL = Constants.Dependency.repositoriesURL,
	commitish: String? = nil
) -> SignalProducer<(ProjectEvent?, URL), CarthageError> {
	let fileManager = FileManager.default
	let repositoryURL = repositoryFileURL(for: dependency, baseURL: destinationURL)

	return SignalProducer {
			Result(at: destinationURL, attempt: {
				try fileManager.createDirectory(at: $0, withIntermediateDirectories: true)
				return dependency.gitURL(preferHTTPS: preferHTTPS)!
			})
		}
		.flatMap(.merge) { (remoteURL: GitURL) -> SignalProducer<(ProjectEvent?, URL), CarthageError> in
			return isGitRepository(repositoryURL)
				.flatMap(.merge) { isRepository -> SignalProducer<(ProjectEvent?, URL), CarthageError> in
					if isRepository {
						let fetchProducer: () -> SignalProducer<(ProjectEvent?, URL), CarthageError> = {
							guard FetchCache.needsFetch(forURL: remoteURL) else {
								return SignalProducer(value: (nil, repositoryURL))
							}

							return SignalProducer(value: (.fetching(dependency), repositoryURL))
								.concat(
									fetchRepository(repositoryURL, remoteURL: remoteURL, refspec: "+refs/heads/*:refs/heads/*")
										.then(SignalProducer<(ProjectEvent?, URL), CarthageError>.empty)
								)
						}

						// If we've already cloned the repo, check for the revision, possibly skipping an unnecessary fetch
						if let commitish = commitish {
							return SignalProducer.zip(
									branchExistsInRepository(repositoryURL, pattern: commitish),
									commitExistsInRepository(repositoryURL, revision: commitish)
								)
								.flatMap(.concat) { branchExists, commitExists -> SignalProducer<(ProjectEvent?, URL), CarthageError> in
									// If the given commitish is a branch, we should fetch.
									if branchExists || !commitExists {
										return fetchProducer()
									} else {
										return SignalProducer(value: (nil, repositoryURL))
									}
								}
						} else {
							return fetchProducer()
						}
					} else {
						// Either the directory didn't exist or it did but wasn't a git repository
						// (Could happen if the process is killed during a previous directory creation)
						// So we remove it, then clone
						_ = try? fileManager.removeItem(at: repositoryURL)
						return SignalProducer(value: (.cloning(dependency), repositoryURL))
							.concat(
								cloneRepository(remoteURL, repositoryURL)
									.then(SignalProducer<(ProjectEvent?, URL), CarthageError>.empty)
							)
					}
				}
		}
}<|MERGE_RESOLUTION|>--- conflicted
+++ resolved
@@ -1135,7 +1135,6 @@
 			}
 	}
 
-<<<<<<< HEAD
 	private func symlinkBuildPathIfNeeded(for dependency: Dependency, version: PinnedVersion) -> SignalProducer<(), CarthageError> {
 		return dependencySet(for: dependency, version: version)
 			.flatMap(.merge) { dependencies -> SignalProducer<(), CarthageError> in
@@ -1145,8 +1144,9 @@
 					return .empty
 				}
 				return symlinkBuildPath(for: dependency, rootDirectoryURL: self.directoryURL)
-		}
-=======
+			}
+	}
+
 	/// Determines whether the requirements specified in this project's Cartfile.resolved
 	/// are compatible with the versions specified in the Cartfile for each of those projects.
 	///
@@ -1164,7 +1164,6 @@
 			.flatMap(.concat) { incompatibilities -> SignalProducer<(), CarthageError> in
 				return incompatibilities.isEmpty ? .init(value: ()) : .init(error: .invalidResolvedCartfile(incompatibilities))
 			}
->>>>>>> 114805fc
 	}
 }
 
