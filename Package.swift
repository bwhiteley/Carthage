// swift-tools-version:4.0
import PackageDescription

let package = Package(
    name: "Carthage",
    products: [
        .library(name: "XCDBLD", targets: ["XCDBLD"]),
        .library(name: "CarthageKit", targets: ["CarthageKit"]),
        .executable(name: "carthage", targets: ["carthage"]),
    ],
    dependencies: [
        .package(url: "https://github.com/antitypical/Result.git", from: "4.1.0"),
        .package(url: "https://github.com/Carthage/ReactiveTask.git", from: "0.15.0"),
        .package(url: "https://github.com/Carthage/Commandant.git", from: "0.15.0"),
        .package(url: "https://github.com/jdhealy/PrettyColors.git", from: "5.0.2"),
        .package(url: "https://github.com/ReactiveCocoa/ReactiveSwift.git", from: "4.0.0"),
        .package(url: "https://github.com/mdiep/Tentacle.git", from: "0.12.0"),
<<<<<<< HEAD
        .package(url: "https://github.com/thoughtbot/Curry.git", from: "4.0.0"),
		.package(url: "https://github.com/attaswift/BTree.git", from: "4.1.0"),
=======
        .package(url: "https://github.com/thoughtbot/Curry.git", from: "4.0.2"),
>>>>>>> f7f9bf1c
        .package(url: "https://github.com/Quick/Quick.git", from: "1.3.1"),
        .package(url: "https://github.com/Quick/Nimble.git", from: "7.3.0"),
        .package(url: "https://github.com/apple/swift-package-manager.git", .revision("swift-DEVELOPMENT-SNAPSHOT-2019-03-04-a")),
    ],
    targets: [
        .target(
            name: "XCDBLD",
            dependencies: ["Result", "ReactiveSwift", "ReactiveTask"]
        ),
        .testTarget(
            name: "XCDBLDTests",
            dependencies: ["XCDBLD", "Quick", "Nimble"]
        ),
        .target(
            name: "CarthageKit",
            dependencies: ["XCDBLD", "Tentacle", "Curry", "SwiftPM-auto", "BTree"]
        ),
        .testTarget(
            name: "CarthageKitTests",
            dependencies: ["CarthageKit", "Quick", "Nimble"],
            exclude: ["Resources/FakeOldObjc.framework"]
        ),
        .target(
            name: "carthage",
            dependencies: ["XCDBLD", "CarthageKit", "Commandant", "Curry", "PrettyColors"],
            exclude: ["swift-is-crashy.c"]
        ),
    ],
    swiftLanguageVersions: [4]
)<|MERGE_RESOLUTION|>--- conflicted
+++ resolved
@@ -15,12 +15,8 @@
         .package(url: "https://github.com/jdhealy/PrettyColors.git", from: "5.0.2"),
         .package(url: "https://github.com/ReactiveCocoa/ReactiveSwift.git", from: "4.0.0"),
         .package(url: "https://github.com/mdiep/Tentacle.git", from: "0.12.0"),
-<<<<<<< HEAD
-        .package(url: "https://github.com/thoughtbot/Curry.git", from: "4.0.0"),
-		.package(url: "https://github.com/attaswift/BTree.git", from: "4.1.0"),
-=======
         .package(url: "https://github.com/thoughtbot/Curry.git", from: "4.0.2"),
->>>>>>> f7f9bf1c
+        .package(url: "https://github.com/attaswift/BTree.git", from: "4.1.0"),
         .package(url: "https://github.com/Quick/Quick.git", from: "1.3.1"),
         .package(url: "https://github.com/Quick/Nimble.git", from: "7.3.0"),
         .package(url: "https://github.com/apple/swift-package-manager.git", .revision("swift-DEVELOPMENT-SNAPSHOT-2019-03-04-a")),
