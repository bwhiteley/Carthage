--- conflicted
+++ resolved
@@ -10,11 +10,8 @@
 import LlamaKit
 
 struct HelpCommand: CommandType {
-	let verb = "help"
+	static let verb = "help"
 
-<<<<<<< HEAD
-	func run(_ arguments: [String] = []) -> Result<()> {
-=======
 	init() {
 	}
 
@@ -22,7 +19,6 @@
 	}
 
 	func run() -> Result<()> {
->>>>>>> 6a7477b7
 		println("ohai help")
 		return success()
 	}
