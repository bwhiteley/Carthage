// !$*UTF8*$!
{
	archiveVersion = 1;
	classes = {
	};
	objectVersion = 46;
	objects = {

/* Begin PBXBuildFile section */
		14A7BF4C1AA811D800C70ABB /* Cartfile in Copy Bundle Resources/DuplicateDependencies */ = {isa = PBXBuildFile; fileRef = 14A7BF471AA810B200C70ABB /* Cartfile */; };
		14A7BF4D1AA811E600C70ABB /* Cartfile.private in Copy Bundle Resources/DuplicateDependencies */ = {isa = PBXBuildFile; fileRef = 14A7BF481AA810B200C70ABB /* Cartfile.private */; };
		3A0472F31C782B4000097EC7 /* Algorithms.swift in Sources */ = {isa = PBXBuildFile; fileRef = 3A0472F21C782B4000097EC7 /* Algorithms.swift */; };
		3A0472F61C7836EA00097EC7 /* AlgorithmsSpec.swift in Sources */ = {isa = PBXBuildFile; fileRef = 3A0472F41C782D1D00097EC7 /* AlgorithmsSpec.swift */; };
		5482DAF11A3849D700197FB8 /* CopyFrameworks.swift in Sources */ = {isa = PBXBuildFile; fileRef = 5482DAF01A3849D700197FB8 /* CopyFrameworks.swift */; };
		54911EF31A1D34EC00FFAE5F /* Version.swift in Sources */ = {isa = PBXBuildFile; fileRef = 54911EF21A1D34EC00FFAE5F /* Version.swift */; };
		549B47B11A4F1A34002498C7 /* ProjectSpec.swift in Sources */ = {isa = PBXBuildFile; fileRef = 549B47AF1A4F17FF002498C7 /* ProjectSpec.swift */; };
		575983761C0FF18C00B3D3CB /* carthage-fish-completion in Copy Scripts */ = {isa = PBXBuildFile; fileRef = 575983731C0FF16400B3D3CB /* carthage-fish-completion */; };
		5F6BDC021DB2F1C8008C2EC5 /* BuildVersion.swift in Sources */ = {isa = PBXBuildFile; fileRef = 5F6BDC011DB2F1C8008C2EC5 /* BuildVersion.swift */; };
		6724C86A1A850A4600E47F00 /* Environment.swift in Sources */ = {isa = PBXBuildFile; fileRef = 6724C8691A850A4600E47F00 /* Environment.swift */; };
		67AFA98A1A79430B00B7DA78 /* PrettyColors.framework in Frameworks */ = {isa = PBXBuildFile; fileRef = 67AFA9891A79430B00B7DA78 /* PrettyColors.framework */; };
		67AFA98B1A79433900B7DA78 /* PrettyColors.framework in Copy Frameworks */ = {isa = PBXBuildFile; fileRef = 67AFA9891A79430B00B7DA78 /* PrettyColors.framework */; settings = {ATTRIBUTES = (CodeSignOnCopy, RemoveHeadersOnCopy, ); }; };
		67C870081A7A04E100F6647C /* Formatting.swift in Sources */ = {isa = PBXBuildFile; fileRef = 67C870071A7A04E100F6647C /* Formatting.swift */; };
		88ED56D619ECE34900CBF5C4 /* Git.swift in Sources */ = {isa = PBXBuildFile; fileRef = 88ED56D519ECE34900CBF5C4 /* Git.swift */; };
		89A8F1781C24AB3C00C0E75A /* FrameworkExtensionsSpec.swift in Sources */ = {isa = PBXBuildFile; fileRef = 89A8F1771C24AB3C00C0E75A /* FrameworkExtensionsSpec.swift */; };
		98400F5E1BD24DFA008C5DDE /* carthage-bash-completion in Copy Scripts */ = {isa = PBXBuildFile; fileRef = 98400F5A1BD24DC5008C5DDE /* carthage-bash-completion */; };
		98400F5F1BD24DFA008C5DDE /* carthage-zsh-completion in Copy Scripts */ = {isa = PBXBuildFile; fileRef = 98400F5B1BD24DC5008C5DDE /* carthage-zsh-completion */; };
<<<<<<< HEAD
		B1F27D3E1E45382B002D4754 /* VersionFileSpec.swift in Sources */ = {isa = PBXBuildFile; fileRef = B1F27D3D1E45382B002D4754 /* VersionFileSpec.swift */; };
		B1F27D401E4541A1002D4754 /* TestVersionFile in Resources */ = {isa = PBXBuildFile; fileRef = B1F27D3F1E4541A1002D4754 /* TestVersionFile */; };
=======
		BE02925B1E40363B004FB579 /* XCDBLD.framework in Frameworks */ = {isa = PBXBuildFile; fileRef = BE02925A1E40363B004FB579 /* XCDBLD.framework */; };
		BE02925C1E403648004FB579 /* XCDBLD.framework in Copy Frameworks */ = {isa = PBXBuildFile; fileRef = BE02925A1E40363B004FB579 /* XCDBLD.framework */; settings = {ATTRIBUTES = (CodeSignOnCopy, RemoveHeadersOnCopy, ); }; };
		BE02925D1E4036C8004FB579 /* XCDBLDExtensions.swift in Sources */ = {isa = PBXBuildFile; fileRef = BE0292481E403355004FB579 /* XCDBLDExtensions.swift */; };
>>>>>>> b64f19bd
		BE624F491E13424400EAEFC9 /* DuplicateDependenciesCartfile in Resources */ = {isa = PBXBuildFile; fileRef = BE624F471E1341E900EAEFC9 /* DuplicateDependenciesCartfile */; };
		BEA86F9F1C9F914A0049360B /* Curry.framework in Copy Frameworks */ = {isa = PBXBuildFile; fileRef = BEB076641C8A1FD800ABD373 /* Curry.framework */; settings = {ATTRIBUTES = (CodeSignOnCopy, RemoveHeadersOnCopy, ); }; };
		BEA86FA01C9F91500049360B /* Tentacle.framework in Copy Frameworks */ = {isa = PBXBuildFile; fileRef = BEB076651C8A1FD800ABD373 /* Tentacle.framework */; settings = {ATTRIBUTES = (CodeSignOnCopy, RemoveHeadersOnCopy, ); }; };
		BEB076661C8A1FD800ABD373 /* Curry.framework in Frameworks */ = {isa = PBXBuildFile; fileRef = BEB076641C8A1FD800ABD373 /* Curry.framework */; };
		BEB076671C8A1FD800ABD373 /* Tentacle.framework in Frameworks */ = {isa = PBXBuildFile; fileRef = BEB076651C8A1FD800ABD373 /* Tentacle.framework */; };
		CD1FE6531DD366620016639E /* Runes.framework in Frameworks */ = {isa = PBXBuildFile; fileRef = CD1FE6521DD366620016639E /* Runes.framework */; };
		CD1FE6541DD367920016639E /* Runes.framework in Copy Frameworks */ = {isa = PBXBuildFile; fileRef = CD1FE6521DD366620016639E /* Runes.framework */; settings = {ATTRIBUTES = (CodeSignOnCopy, RemoveHeadersOnCopy, ); }; };
		CD1FE6561DD857570016639E /* Swift3Shims.swift in Sources */ = {isa = PBXBuildFile; fileRef = CD1FE6551DD857570016639E /* Swift3Shims.swift */; };
		CD1FE6571DD857570016639E /* Swift3Shims.swift in Sources */ = {isa = PBXBuildFile; fileRef = CD1FE6551DD857570016639E /* Swift3Shims.swift */; };
		CD1FE6581DD85A140016639E /* Swift3Shims.swift in Sources */ = {isa = PBXBuildFile; fileRef = CD1FE6551DD857570016639E /* Swift3Shims.swift */; };
		CD28C99D1E11846200322AF7 /* ProductType.swift in Sources */ = {isa = PBXBuildFile; fileRef = CD28C99C1E11846200322AF7 /* ProductType.swift */; };
		CD3E530B1DE33095002C135C /* Availability.swift in Sources */ = {isa = PBXBuildFile; fileRef = CD3E530A1DE33095002C135C /* Availability.swift */; };
		CDA0B6CA1C468E67006C499C /* GitSpec.swift in Sources */ = {isa = PBXBuildFile; fileRef = CDA0B6C91C468E67006C499C /* GitSpec.swift */; };
		CDCE1CC41C170E8A00B2ED88 /* TestResolvedCartfile.resolved in Resources */ = {isa = PBXBuildFile; fileRef = CDCE1CC21C170E8100B2ED88 /* TestResolvedCartfile.resolved */; };
		CDE559291E12263A00ED7F5F /* BuildSettings.swift in Sources */ = {isa = PBXBuildFile; fileRef = CDE559281E12263A00ED7F5F /* BuildSettings.swift */; };
		CDF9D3711CF1E54200DF5A6F /* BuildOptions.swift in Sources */ = {isa = PBXBuildFile; fileRef = CDF9D3701CF1E54200DF5A6F /* BuildOptions.swift */; };
		D00105061A8EA74E0059D0A0 /* Archive.swift in Sources */ = {isa = PBXBuildFile; fileRef = D00105051A8EA74E0059D0A0 /* Archive.swift */; };
		D00CCE321A20783A00109F8C /* Commandant.framework in Frameworks */ = {isa = PBXBuildFile; fileRef = D00CCE311A20783A00109F8C /* Commandant.framework */; };
		D00CCE331A20784800109F8C /* Commandant.framework in Copy Frameworks */ = {isa = PBXBuildFile; fileRef = D00CCE311A20783A00109F8C /* Commandant.framework */; settings = {ATTRIBUTES = (CodeSignOnCopy, RemoveHeadersOnCopy, ); }; };
		D012AD101AF9843700EE91DA /* Result.framework in Frameworks */ = {isa = PBXBuildFile; fileRef = D012AD0F1AF9843700EE91DA /* Result.framework */; };
		D012AD111AF9844D00EE91DA /* Result.framework in Copy Frameworks */ = {isa = PBXBuildFile; fileRef = D012AD0F1AF9843700EE91DA /* Result.framework */; settings = {ATTRIBUTES = (CodeSignOnCopy, RemoveHeadersOnCopy, ); }; };
		D01D82D71A10160700F0DD94 /* Resolver.swift in Sources */ = {isa = PBXBuildFile; fileRef = D01D82D61A10160700F0DD94 /* Resolver.swift */; };
		D01D82DD1A10B01D00F0DD94 /* ResolverSpec.swift in Sources */ = {isa = PBXBuildFile; fileRef = D01D82DC1A10B01D00F0DD94 /* ResolverSpec.swift */; };
		D01F8A3F19EA28C400643E7C /* ReactiveSwift.framework in Frameworks */ = {isa = PBXBuildFile; fileRef = D01F8A3E19EA28C400643E7C /* ReactiveSwift.framework */; };
		D01F8A4519EA28E600643E7C /* ReactiveSwift.framework in Copy Frameworks */ = {isa = PBXBuildFile; fileRef = D01F8A3E19EA28C400643E7C /* ReactiveSwift.framework */; settings = {ATTRIBUTES = (CodeSignOnCopy, RemoveHeadersOnCopy, ); }; };
		D01F8A4A19EA28FE00643E7C /* Quick.framework in Frameworks */ = {isa = PBXBuildFile; fileRef = D01F8A4719EA28F600643E7C /* Quick.framework */; };
		D01F8A4C19EA28FE00643E7C /* Nimble.framework in Frameworks */ = {isa = PBXBuildFile; fileRef = D01F8A4B19EA28FE00643E7C /* Nimble.framework */; };
		D01F8A5419EA2F1700643E7C /* Xcode.swift in Sources */ = {isa = PBXBuildFile; fileRef = D01F8A5319EA2F1700643E7C /* Xcode.swift */; };
		D026578C1B143BA000E833B5 /* swift-is-crashy.c in Sources */ = {isa = PBXBuildFile; fileRef = D026578B1B143BA000E833B5 /* swift-is-crashy.c */; };
		D02DB8E01A4BC9B600097CDE /* Fetch.swift in Sources */ = {isa = PBXBuildFile; fileRef = D02DB8DF1A4BC9B600097CDE /* Fetch.swift */; };
		D03B32BF19EA49D8007788BE /* Build.swift in Sources */ = {isa = PBXBuildFile; fileRef = D03B32BE19EA49D8007788BE /* Build.swift */; };
		D05BD1991A26864F00A36A0E /* Extensions.swift in Sources */ = {isa = PBXBuildFile; fileRef = D05BD1981A26864F00A36A0E /* Extensions.swift */; };
		D069CA241A4E3B2700314A85 /* Archive.swift in Sources */ = {isa = PBXBuildFile; fileRef = D069CA231A4E3B2700314A85 /* Archive.swift */; };
		D074EDC51A049283001DE082 /* FrameworkExtensions.swift in Sources */ = {isa = PBXBuildFile; fileRef = D074EDC41A049283001DE082 /* FrameworkExtensions.swift */; };
		D095BA3C1A187D40007F15D6 /* Bootstrap.swift in Sources */ = {isa = PBXBuildFile; fileRef = D095BA3B1A187D40007F15D6 /* Bootstrap.swift */; };
		D0A2025E1B114D1000C71375 /* ProducerQueue.swift in Sources */ = {isa = PBXBuildFile; fileRef = D0A2025D1B114D1000C71375 /* ProducerQueue.swift */; };
		D0AAAB4A19FAEDB4007B24B3 /* Errors.swift in Sources */ = {isa = PBXBuildFile; fileRef = D0AAAB4919FAEDB4007B24B3 /* Errors.swift */; };
		D0AAAB5019FB0960007B24B3 /* CarthageKit.framework in Embed Frameworks */ = {isa = PBXBuildFile; fileRef = D0D1216D19E87B05005E4BAA /* CarthageKit.framework */; settings = {ATTRIBUTES = (CodeSignOnCopy, RemoveHeadersOnCopy, ); }; };
		D0AAAB5519FB1062007B24B3 /* TestCartfile in Resources */ = {isa = PBXBuildFile; fileRef = D0AAAB5419FB1062007B24B3 /* TestCartfile */; };
		D0AAC2401A14933100060F2E /* Update.swift in Sources */ = {isa = PBXBuildFile; fileRef = D0AAC23F1A14933100060F2E /* Update.swift */; };
		D0C6E5741A57040B00A5E3E7 /* ArchiveSpec.swift in Sources */ = {isa = PBXBuildFile; fileRef = D0C6E5731A57040B00A5E3E7 /* ArchiveSpec.swift */; };
		D0C6E5761A57042100A5E3E7 /* CartfilePrivateOnly.zip in Resources */ = {isa = PBXBuildFile; fileRef = D0C6E5751A57042100A5E3E7 /* CartfilePrivateOnly.zip */; };
		D0D1217219E87B05005E4BAA /* CarthageKit.h in Headers */ = {isa = PBXBuildFile; fileRef = D0D1217119E87B05005E4BAA /* CarthageKit.h */; settings = {ATTRIBUTES = (Public, ); }; };
		D0D1217819E87B05005E4BAA /* CarthageKit.framework in Frameworks */ = {isa = PBXBuildFile; fileRef = D0D1216D19E87B05005E4BAA /* CarthageKit.framework */; };
		D0D1219019E88A15005E4BAA /* Cartfile.swift in Sources */ = {isa = PBXBuildFile; fileRef = D0D1218F19E88A15005E4BAA /* Cartfile.swift */; };
		D0D1219219E88B8F005E4BAA /* GitHub.swift in Sources */ = {isa = PBXBuildFile; fileRef = D0D1219119E88B8F005E4BAA /* GitHub.swift */; };
		D0D121E019E8999E005E4BAA /* CartfileSpec.swift in Sources */ = {isa = PBXBuildFile; fileRef = D0D121DF19E8999E005E4BAA /* CartfileSpec.swift */; };
		D0DB09A419EA354200234B16 /* XcodeSpec.swift in Sources */ = {isa = PBXBuildFile; fileRef = D0DB09A319EA354200234B16 /* XcodeSpec.swift */; };
		D0DE89401A0F2CB00030A3EC /* Version.swift in Sources */ = {isa = PBXBuildFile; fileRef = D0DE893F1A0F2CB00030A3EC /* Version.swift */; };
		D0DE89421A0F2D450030A3EC /* VersionSpec.swift in Sources */ = {isa = PBXBuildFile; fileRef = D0DE89411A0F2D450030A3EC /* VersionSpec.swift */; };
		D0DE89441A0F2D9B0030A3EC /* Scannable.swift in Sources */ = {isa = PBXBuildFile; fileRef = D0DE89431A0F2D9B0030A3EC /* Scannable.swift */; };
		D0E0E1B01A2D28AC0097BE2B /* ReactiveTask.framework in Frameworks */ = {isa = PBXBuildFile; fileRef = D0E0E1AF1A2D28AC0097BE2B /* ReactiveTask.framework */; };
		D0E0E1B11A2D28CB0097BE2B /* ReactiveTask.framework in Copy Frameworks */ = {isa = PBXBuildFile; fileRef = D0E0E1AF1A2D28AC0097BE2B /* ReactiveTask.framework */; settings = {ATTRIBUTES = (CodeSignOnCopy, RemoveHeadersOnCopy, ); }; };
		D0E7B65319E9C6AD00EDBA4D /* CarthageKit.framework in Frameworks */ = {isa = PBXBuildFile; fileRef = D0D1216D19E87B05005E4BAA /* CarthageKit.framework */; };
		D0E7B65619E9C76900EDBA4D /* main.swift in Sources */ = {isa = PBXBuildFile; fileRef = D0D1211B19E87861005E4BAA /* main.swift */; };
		D0F551DC1A0D71AB0093311F /* TestCartfile.resolved in Resources */ = {isa = PBXBuildFile; fileRef = D0F551DB1A0D71AB0093311F /* TestCartfile.resolved */; };
		D0F648821A4DD3D900BCF808 /* Argo.framework in Frameworks */ = {isa = PBXBuildFile; fileRef = D0F648811A4DD3D900BCF808 /* Argo.framework */; };
		D0F648831A4DD3EA00BCF808 /* Argo.framework in Copy Frameworks */ = {isa = PBXBuildFile; fileRef = D0F648811A4DD3D900BCF808 /* Argo.framework */; settings = {ATTRIBUTES = (CodeSignOnCopy, RemoveHeadersOnCopy, ); }; };
		F128A71A1B463D490044368C /* Outdated.swift in Sources */ = {isa = PBXBuildFile; fileRef = F128A7191B463D490044368C /* Outdated.swift */; };
		F162F3421D63D8A900809D7E /* VersionFile.swift in Sources */ = {isa = PBXBuildFile; fileRef = F1CB3CFB1D63D05D00C9EB99 /* VersionFile.swift */; };
		F603929919EA29F80050A6AF /* Project.swift in Sources */ = {isa = PBXBuildFile; fileRef = F603929819EA29F80050A6AF /* Project.swift */; };
		F689C33619EA14D4006D1EFA /* Checkout.swift in Sources */ = {isa = PBXBuildFile; fileRef = F66685FB19E8F1EC00487A88 /* Checkout.swift */; };
/* End PBXBuildFile section */

/* Begin PBXContainerItemProxy section */
		D0AAAB5119FB0960007B24B3 /* PBXContainerItemProxy */ = {
			isa = PBXContainerItemProxy;
			containerPortal = D0D1211019E87861005E4BAA /* Project object */;
			proxyType = 1;
			remoteGlobalIDString = D0D1216C19E87B05005E4BAA;
			remoteInfo = CarthageKit;
		};
		D0D1217919E87B05005E4BAA /* PBXContainerItemProxy */ = {
			isa = PBXContainerItemProxy;
			containerPortal = D0D1211019E87861005E4BAA /* Project object */;
			proxyType = 1;
			remoteGlobalIDString = D0D1216C19E87B05005E4BAA;
			remoteInfo = CarthageKit;
		};
/* End PBXContainerItemProxy section */

/* Begin PBXCopyFilesBuildPhase section */
		14A7BF4B1AA8119800C70ABB /* Copy Bundle Resources/DuplicateDependencies */ = {
			isa = PBXCopyFilesBuildPhase;
			buildActionMask = 2147483647;
			dstPath = DuplicateDependencies;
			dstSubfolderSpec = 7;
			files = (
				14A7BF4D1AA811E600C70ABB /* Cartfile.private in Copy Bundle Resources/DuplicateDependencies */,
				14A7BF4C1AA811D800C70ABB /* Cartfile in Copy Bundle Resources/DuplicateDependencies */,
			);
			name = "Copy Bundle Resources/DuplicateDependencies";
			runOnlyForDeploymentPostprocessing = 0;
		};
		98400F5D1BD24DDC008C5DDE /* Copy Scripts */ = {
			isa = PBXCopyFilesBuildPhase;
			buildActionMask = 2147483647;
			dstPath = Scripts;
			dstSubfolderSpec = 6;
			files = (
				575983761C0FF18C00B3D3CB /* carthage-fish-completion in Copy Scripts */,
				98400F5E1BD24DFA008C5DDE /* carthage-bash-completion in Copy Scripts */,
				98400F5F1BD24DFA008C5DDE /* carthage-zsh-completion in Copy Scripts */,
			);
			name = "Copy Scripts";
			runOnlyForDeploymentPostprocessing = 0;
		};
		D039935519E9A9F500D13E71 /* Copy Frameworks */ = {
			isa = PBXCopyFilesBuildPhase;
			buildActionMask = 2147483647;
			dstPath = "";
			dstSubfolderSpec = 10;
			files = (
				BE02925C1E403648004FB579 /* XCDBLD.framework in Copy Frameworks */,
				CD1FE6541DD367920016639E /* Runes.framework in Copy Frameworks */,
				BEA86FA01C9F91500049360B /* Tentacle.framework in Copy Frameworks */,
				BEA86F9F1C9F914A0049360B /* Curry.framework in Copy Frameworks */,
				D01F8A4519EA28E600643E7C /* ReactiveSwift.framework in Copy Frameworks */,
				D00CCE331A20784800109F8C /* Commandant.framework in Copy Frameworks */,
				D0E0E1B11A2D28CB0097BE2B /* ReactiveTask.framework in Copy Frameworks */,
				67AFA98B1A79433900B7DA78 /* PrettyColors.framework in Copy Frameworks */,
				D0F648831A4DD3EA00BCF808 /* Argo.framework in Copy Frameworks */,
				D012AD111AF9844D00EE91DA /* Result.framework in Copy Frameworks */,
			);
			name = "Copy Frameworks";
			runOnlyForDeploymentPostprocessing = 0;
		};
		D0AAAB5319FB0960007B24B3 /* Embed Frameworks */ = {
			isa = PBXCopyFilesBuildPhase;
			buildActionMask = 2147483647;
			dstPath = "";
			dstSubfolderSpec = 10;
			files = (
				D0AAAB5019FB0960007B24B3 /* CarthageKit.framework in Embed Frameworks */,
			);
			name = "Embed Frameworks";
			runOnlyForDeploymentPostprocessing = 0;
		};
/* End PBXCopyFilesBuildPhase section */

/* Begin PBXFileReference section */
		14A7BF471AA810B200C70ABB /* Cartfile */ = {isa = PBXFileReference; fileEncoding = 4; lastKnownFileType = text; name = Cartfile; path = DuplicateDependencies/Cartfile; sourceTree = "<group>"; };
		14A7BF481AA810B200C70ABB /* Cartfile.private */ = {isa = PBXFileReference; fileEncoding = 4; lastKnownFileType = text; name = Cartfile.private; path = DuplicateDependencies/Cartfile.private; sourceTree = "<group>"; };
		3A0472F21C782B4000097EC7 /* Algorithms.swift */ = {isa = PBXFileReference; fileEncoding = 4; lastKnownFileType = sourcecode.swift; path = Algorithms.swift; sourceTree = "<group>"; };
		3A0472F41C782D1D00097EC7 /* AlgorithmsSpec.swift */ = {isa = PBXFileReference; fileEncoding = 4; lastKnownFileType = sourcecode.swift; path = AlgorithmsSpec.swift; sourceTree = "<group>"; };
		5482DAF01A3849D700197FB8 /* CopyFrameworks.swift */ = {isa = PBXFileReference; fileEncoding = 4; lastKnownFileType = sourcecode.swift; path = CopyFrameworks.swift; sourceTree = "<group>"; };
		54911EF21A1D34EC00FFAE5F /* Version.swift */ = {isa = PBXFileReference; fileEncoding = 4; lastKnownFileType = sourcecode.swift; path = Version.swift; sourceTree = "<group>"; };
		5499CA961A2394B700783309 /* Components.plist */ = {isa = PBXFileReference; lastKnownFileType = text.plist.xml; path = Components.plist; sourceTree = "<group>"; };
		5499CA971A2394B700783309 /* Info.plist */ = {isa = PBXFileReference; lastKnownFileType = text.plist.xml; path = Info.plist; sourceTree = "<group>"; };
		549B47AF1A4F17FF002498C7 /* ProjectSpec.swift */ = {isa = PBXFileReference; fileEncoding = 4; lastKnownFileType = sourcecode.swift; path = ProjectSpec.swift; sourceTree = "<group>"; };
		575983731C0FF16400B3D3CB /* carthage-fish-completion */ = {isa = PBXFileReference; fileEncoding = 4; lastKnownFileType = text; path = "carthage-fish-completion"; sourceTree = "<group>"; };
		5F6BDC011DB2F1C8008C2EC5 /* BuildVersion.swift */ = {isa = PBXFileReference; fileEncoding = 4; lastKnownFileType = sourcecode.swift; path = BuildVersion.swift; sourceTree = "<group>"; };
		6724C8691A850A4600E47F00 /* Environment.swift */ = {isa = PBXFileReference; fileEncoding = 4; lastKnownFileType = sourcecode.swift; path = Environment.swift; sourceTree = "<group>"; };
		67AFA9891A79430B00B7DA78 /* PrettyColors.framework */ = {isa = PBXFileReference; lastKnownFileType = wrapper.framework; path = PrettyColors.framework; sourceTree = BUILT_PRODUCTS_DIR; };
		67C870071A7A04E100F6647C /* Formatting.swift */ = {isa = PBXFileReference; fileEncoding = 4; lastKnownFileType = sourcecode.swift; path = Formatting.swift; sourceTree = "<group>"; };
		88ED56D519ECE34900CBF5C4 /* Git.swift */ = {isa = PBXFileReference; fileEncoding = 4; lastKnownFileType = sourcecode.swift; path = Git.swift; sourceTree = "<group>"; };
		89A8F1771C24AB3C00C0E75A /* FrameworkExtensionsSpec.swift */ = {isa = PBXFileReference; fileEncoding = 4; lastKnownFileType = sourcecode.swift; path = FrameworkExtensionsSpec.swift; sourceTree = "<group>"; };
		98400F5A1BD24DC5008C5DDE /* carthage-bash-completion */ = {isa = PBXFileReference; lastKnownFileType = text; path = "carthage-bash-completion"; sourceTree = "<group>"; };
		98400F5B1BD24DC5008C5DDE /* carthage-zsh-completion */ = {isa = PBXFileReference; lastKnownFileType = text; path = "carthage-zsh-completion"; sourceTree = "<group>"; };
<<<<<<< HEAD
		B1F27D3D1E45382B002D4754 /* VersionFileSpec.swift */ = {isa = PBXFileReference; fileEncoding = 4; lastKnownFileType = sourcecode.swift; path = VersionFileSpec.swift; sourceTree = "<group>"; };
		B1F27D3F1E4541A1002D4754 /* TestVersionFile */ = {isa = PBXFileReference; explicitFileType = text.json; fileEncoding = 4; path = TestVersionFile; sourceTree = "<group>"; };
=======
		BE0292481E403355004FB579 /* XCDBLDExtensions.swift */ = {isa = PBXFileReference; fileEncoding = 4; lastKnownFileType = sourcecode.swift; path = XCDBLDExtensions.swift; sourceTree = "<group>"; };
		BE02925A1E40363B004FB579 /* XCDBLD.framework */ = {isa = PBXFileReference; lastKnownFileType = wrapper.framework; path = XCDBLD.framework; sourceTree = BUILT_PRODUCTS_DIR; };
>>>>>>> b64f19bd
		BE624F471E1341E900EAEFC9 /* DuplicateDependenciesCartfile */ = {isa = PBXFileReference; fileEncoding = 4; lastKnownFileType = text; path = DuplicateDependenciesCartfile; sourceTree = "<group>"; };
		BEB076641C8A1FD800ABD373 /* Curry.framework */ = {isa = PBXFileReference; lastKnownFileType = wrapper.framework; path = Curry.framework; sourceTree = BUILT_PRODUCTS_DIR; };
		BEB076651C8A1FD800ABD373 /* Tentacle.framework */ = {isa = PBXFileReference; lastKnownFileType = wrapper.framework; path = Tentacle.framework; sourceTree = BUILT_PRODUCTS_DIR; };
		CD1FE6521DD366620016639E /* Runes.framework */ = {isa = PBXFileReference; lastKnownFileType = wrapper.framework; path = Runes.framework; sourceTree = BUILT_PRODUCTS_DIR; };
		CD1FE6551DD857570016639E /* Swift3Shims.swift */ = {isa = PBXFileReference; fileEncoding = 4; lastKnownFileType = sourcecode.swift; path = Swift3Shims.swift; sourceTree = "<group>"; };
		CD28C99C1E11846200322AF7 /* ProductType.swift */ = {isa = PBXFileReference; fileEncoding = 4; lastKnownFileType = sourcecode.swift; path = ProductType.swift; sourceTree = "<group>"; };
		CD3E530A1DE33095002C135C /* Availability.swift */ = {isa = PBXFileReference; fileEncoding = 4; lastKnownFileType = sourcecode.swift; path = Availability.swift; sourceTree = "<group>"; };
		CDA0B6C91C468E67006C499C /* GitSpec.swift */ = {isa = PBXFileReference; fileEncoding = 4; lastKnownFileType = sourcecode.swift; path = GitSpec.swift; sourceTree = "<group>"; };
		CDCE1CC21C170E8100B2ED88 /* TestResolvedCartfile.resolved */ = {isa = PBXFileReference; fileEncoding = 4; lastKnownFileType = text; path = TestResolvedCartfile.resolved; sourceTree = "<group>"; };
		CDE559281E12263A00ED7F5F /* BuildSettings.swift */ = {isa = PBXFileReference; fileEncoding = 4; lastKnownFileType = sourcecode.swift; path = BuildSettings.swift; sourceTree = "<group>"; };
		CDF9D3701CF1E54200DF5A6F /* BuildOptions.swift */ = {isa = PBXFileReference; fileEncoding = 4; lastKnownFileType = sourcecode.swift; path = BuildOptions.swift; sourceTree = "<group>"; };
		D00105051A8EA74E0059D0A0 /* Archive.swift */ = {isa = PBXFileReference; fileEncoding = 4; lastKnownFileType = sourcecode.swift; path = Archive.swift; sourceTree = "<group>"; };
		D00CCE311A20783A00109F8C /* Commandant.framework */ = {isa = PBXFileReference; lastKnownFileType = wrapper.framework; path = Commandant.framework; sourceTree = BUILT_PRODUCTS_DIR; };
		D012AD0F1AF9843700EE91DA /* Result.framework */ = {isa = PBXFileReference; lastKnownFileType = wrapper.framework; path = Result.framework; sourceTree = BUILT_PRODUCTS_DIR; };
		D01D82D61A10160700F0DD94 /* Resolver.swift */ = {isa = PBXFileReference; fileEncoding = 4; lastKnownFileType = sourcecode.swift; path = Resolver.swift; sourceTree = "<group>"; };
		D01D82DC1A10B01D00F0DD94 /* ResolverSpec.swift */ = {isa = PBXFileReference; fileEncoding = 4; lastKnownFileType = sourcecode.swift; path = ResolverSpec.swift; sourceTree = "<group>"; };
		D01F8A3E19EA28C400643E7C /* ReactiveSwift.framework */ = {isa = PBXFileReference; lastKnownFileType = wrapper.framework; path = ReactiveSwift.framework; sourceTree = BUILT_PRODUCTS_DIR; };
		D01F8A4619EA28F600643E7C /* Nimble.framework */ = {isa = PBXFileReference; lastKnownFileType = wrapper.framework; path = Nimble.framework; sourceTree = BUILT_PRODUCTS_DIR; };
		D01F8A4719EA28F600643E7C /* Quick.framework */ = {isa = PBXFileReference; lastKnownFileType = wrapper.framework; path = Quick.framework; sourceTree = BUILT_PRODUCTS_DIR; };
		D01F8A4B19EA28FE00643E7C /* Nimble.framework */ = {isa = PBXFileReference; lastKnownFileType = wrapper.framework; path = Nimble.framework; sourceTree = BUILT_PRODUCTS_DIR; };
		D01F8A5319EA2F1700643E7C /* Xcode.swift */ = {isa = PBXFileReference; fileEncoding = 4; lastKnownFileType = sourcecode.swift; path = Xcode.swift; sourceTree = "<group>"; };
		D026578B1B143BA000E833B5 /* swift-is-crashy.c */ = {isa = PBXFileReference; fileEncoding = 4; lastKnownFileType = sourcecode.c.c; path = "swift-is-crashy.c"; sourceTree = "<group>"; };
		D02DB8DF1A4BC9B600097CDE /* Fetch.swift */ = {isa = PBXFileReference; fileEncoding = 4; lastKnownFileType = sourcecode.swift; path = Fetch.swift; sourceTree = "<group>"; };
		D03B32BE19EA49D8007788BE /* Build.swift */ = {isa = PBXFileReference; fileEncoding = 4; lastKnownFileType = sourcecode.swift; path = Build.swift; sourceTree = "<group>"; };
		D05BD1981A26864F00A36A0E /* Extensions.swift */ = {isa = PBXFileReference; fileEncoding = 4; lastKnownFileType = sourcecode.swift; path = Extensions.swift; sourceTree = "<group>"; };
		D069CA231A4E3B2700314A85 /* Archive.swift */ = {isa = PBXFileReference; fileEncoding = 4; lastKnownFileType = sourcecode.swift; path = Archive.swift; sourceTree = "<group>"; };
		D074EDC41A049283001DE082 /* FrameworkExtensions.swift */ = {isa = PBXFileReference; fileEncoding = 4; lastKnownFileType = sourcecode.swift; path = FrameworkExtensions.swift; sourceTree = "<group>"; };
		D095BA3B1A187D40007F15D6 /* Bootstrap.swift */ = {isa = PBXFileReference; fileEncoding = 4; lastKnownFileType = sourcecode.swift; path = Bootstrap.swift; sourceTree = "<group>"; };
		D0A2025D1B114D1000C71375 /* ProducerQueue.swift */ = {isa = PBXFileReference; fileEncoding = 4; lastKnownFileType = sourcecode.swift; path = ProducerQueue.swift; sourceTree = "<group>"; };
		D0AAAB4919FAEDB4007B24B3 /* Errors.swift */ = {isa = PBXFileReference; fileEncoding = 4; lastKnownFileType = sourcecode.swift; path = Errors.swift; sourceTree = "<group>"; };
		D0AAAB5419FB1062007B24B3 /* TestCartfile */ = {isa = PBXFileReference; fileEncoding = 4; lastKnownFileType = text; path = TestCartfile; sourceTree = "<group>"; };
		D0AAC23F1A14933100060F2E /* Update.swift */ = {isa = PBXFileReference; fileEncoding = 4; lastKnownFileType = sourcecode.swift; path = Update.swift; sourceTree = "<group>"; };
		D0C6E5731A57040B00A5E3E7 /* ArchiveSpec.swift */ = {isa = PBXFileReference; fileEncoding = 4; lastKnownFileType = sourcecode.swift; path = ArchiveSpec.swift; sourceTree = "<group>"; };
		D0C6E5751A57042100A5E3E7 /* CartfilePrivateOnly.zip */ = {isa = PBXFileReference; lastKnownFileType = archive.zip; name = CartfilePrivateOnly.zip; path = fixtures/CartfilePrivateOnly.zip; sourceTree = "<group>"; };
		D0D1211B19E87861005E4BAA /* main.swift */ = {isa = PBXFileReference; lastKnownFileType = sourcecode.swift; path = main.swift; sourceTree = "<group>"; };
		D0D1212419E878CC005E4BAA /* Common.xcconfig */ = {isa = PBXFileReference; lastKnownFileType = text.xcconfig; path = Common.xcconfig; sourceTree = "<group>"; };
		D0D1212619E878CC005E4BAA /* Debug.xcconfig */ = {isa = PBXFileReference; lastKnownFileType = text.xcconfig; path = Debug.xcconfig; sourceTree = "<group>"; };
		D0D1212719E878CC005E4BAA /* Profile.xcconfig */ = {isa = PBXFileReference; lastKnownFileType = text.xcconfig; path = Profile.xcconfig; sourceTree = "<group>"; };
		D0D1212819E878CC005E4BAA /* Release.xcconfig */ = {isa = PBXFileReference; lastKnownFileType = text.xcconfig; path = Release.xcconfig; sourceTree = "<group>"; };
		D0D1212919E878CC005E4BAA /* Test.xcconfig */ = {isa = PBXFileReference; lastKnownFileType = text.xcconfig; path = Test.xcconfig; sourceTree = "<group>"; };
		D0D1212B19E878CC005E4BAA /* Application.xcconfig */ = {isa = PBXFileReference; lastKnownFileType = text.xcconfig; path = Application.xcconfig; sourceTree = "<group>"; };
		D0D1212C19E878CC005E4BAA /* Framework.xcconfig */ = {isa = PBXFileReference; lastKnownFileType = text.xcconfig; path = Framework.xcconfig; sourceTree = "<group>"; };
		D0D1212D19E878CC005E4BAA /* StaticLibrary.xcconfig */ = {isa = PBXFileReference; lastKnownFileType = text.xcconfig; path = StaticLibrary.xcconfig; sourceTree = "<group>"; };
		D0D1212F19E878CC005E4BAA /* iOS-Application.xcconfig */ = {isa = PBXFileReference; lastKnownFileType = text.xcconfig; path = "iOS-Application.xcconfig"; sourceTree = "<group>"; };
		D0D1213019E878CC005E4BAA /* iOS-Base.xcconfig */ = {isa = PBXFileReference; lastKnownFileType = text.xcconfig; path = "iOS-Base.xcconfig"; sourceTree = "<group>"; };
		D0D1213119E878CC005E4BAA /* iOS-Framework.xcconfig */ = {isa = PBXFileReference; lastKnownFileType = text.xcconfig; path = "iOS-Framework.xcconfig"; sourceTree = "<group>"; };
		D0D1213219E878CC005E4BAA /* iOS-StaticLibrary.xcconfig */ = {isa = PBXFileReference; lastKnownFileType = text.xcconfig; path = "iOS-StaticLibrary.xcconfig"; sourceTree = "<group>"; };
		D0D1213419E878CC005E4BAA /* Mac-Application.xcconfig */ = {isa = PBXFileReference; lastKnownFileType = text.xcconfig; path = "Mac-Application.xcconfig"; sourceTree = "<group>"; };
		D0D1213519E878CC005E4BAA /* Mac-Base.xcconfig */ = {isa = PBXFileReference; lastKnownFileType = text.xcconfig; path = "Mac-Base.xcconfig"; sourceTree = "<group>"; };
		D0D1213619E878CC005E4BAA /* Mac-DynamicLibrary.xcconfig */ = {isa = PBXFileReference; lastKnownFileType = text.xcconfig; path = "Mac-DynamicLibrary.xcconfig"; sourceTree = "<group>"; };
		D0D1213719E878CC005E4BAA /* Mac-Framework.xcconfig */ = {isa = PBXFileReference; lastKnownFileType = text.xcconfig; path = "Mac-Framework.xcconfig"; sourceTree = "<group>"; };
		D0D1213819E878CC005E4BAA /* Mac-StaticLibrary.xcconfig */ = {isa = PBXFileReference; lastKnownFileType = text.xcconfig; path = "Mac-StaticLibrary.xcconfig"; sourceTree = "<group>"; };
		D0D1213919E878CC005E4BAA /* README.md */ = {isa = PBXFileReference; lastKnownFileType = net.daringfireball.markdown; path = README.md; sourceTree = "<group>"; };
		D0D1216D19E87B05005E4BAA /* CarthageKit.framework */ = {isa = PBXFileReference; explicitFileType = wrapper.framework; includeInIndex = 0; path = CarthageKit.framework; sourceTree = BUILT_PRODUCTS_DIR; };
		D0D1217019E87B05005E4BAA /* Info.plist */ = {isa = PBXFileReference; lastKnownFileType = text.plist.xml; path = Info.plist; sourceTree = "<group>"; };
		D0D1217119E87B05005E4BAA /* CarthageKit.h */ = {isa = PBXFileReference; lastKnownFileType = sourcecode.c.h; path = CarthageKit.h; sourceTree = "<group>"; };
		D0D1217719E87B05005E4BAA /* CarthageKitTests.xctest */ = {isa = PBXFileReference; explicitFileType = wrapper.cfbundle; includeInIndex = 0; path = CarthageKitTests.xctest; sourceTree = BUILT_PRODUCTS_DIR; };
		D0D1217D19E87B05005E4BAA /* Info.plist */ = {isa = PBXFileReference; lastKnownFileType = text.plist.xml; path = Info.plist; sourceTree = "<group>"; };
		D0D1218F19E88A15005E4BAA /* Cartfile.swift */ = {isa = PBXFileReference; fileEncoding = 4; lastKnownFileType = sourcecode.swift; path = Cartfile.swift; sourceTree = "<group>"; };
		D0D1219119E88B8F005E4BAA /* GitHub.swift */ = {isa = PBXFileReference; fileEncoding = 4; lastKnownFileType = sourcecode.swift; path = GitHub.swift; sourceTree = "<group>"; };
		D0D121DF19E8999E005E4BAA /* CartfileSpec.swift */ = {isa = PBXFileReference; fileEncoding = 4; lastKnownFileType = sourcecode.swift; path = CartfileSpec.swift; sourceTree = "<group>"; };
		D0DB09A319EA354200234B16 /* XcodeSpec.swift */ = {isa = PBXFileReference; fileEncoding = 4; lastKnownFileType = sourcecode.swift; path = XcodeSpec.swift; sourceTree = "<group>"; };
		D0DE893F1A0F2CB00030A3EC /* Version.swift */ = {isa = PBXFileReference; fileEncoding = 4; lastKnownFileType = sourcecode.swift; path = Version.swift; sourceTree = "<group>"; };
		D0DE89411A0F2D450030A3EC /* VersionSpec.swift */ = {isa = PBXFileReference; fileEncoding = 4; lastKnownFileType = sourcecode.swift; path = VersionSpec.swift; sourceTree = "<group>"; };
		D0DE89431A0F2D9B0030A3EC /* Scannable.swift */ = {isa = PBXFileReference; fileEncoding = 4; lastKnownFileType = sourcecode.swift; path = Scannable.swift; sourceTree = "<group>"; };
		D0E0E1AF1A2D28AC0097BE2B /* ReactiveTask.framework */ = {isa = PBXFileReference; lastKnownFileType = wrapper.framework; path = ReactiveTask.framework; sourceTree = BUILT_PRODUCTS_DIR; };
		D0E7B63219E9C64500EDBA4D /* carthage.app */ = {isa = PBXFileReference; explicitFileType = wrapper.application; includeInIndex = 0; path = carthage.app; sourceTree = BUILT_PRODUCTS_DIR; };
		D0E7B65819E9CA0800EDBA4D /* carthage */ = {isa = PBXFileReference; lastKnownFileType = text; path = carthage; sourceTree = BUILT_PRODUCTS_DIR; };
		D0F551DB1A0D71AB0093311F /* TestCartfile.resolved */ = {isa = PBXFileReference; fileEncoding = 4; lastKnownFileType = text; path = TestCartfile.resolved; sourceTree = "<group>"; };
		D0F648811A4DD3D900BCF808 /* Argo.framework */ = {isa = PBXFileReference; lastKnownFileType = wrapper.framework; path = Argo.framework; sourceTree = BUILT_PRODUCTS_DIR; };
		F128A7191B463D490044368C /* Outdated.swift */ = {isa = PBXFileReference; fileEncoding = 4; lastKnownFileType = sourcecode.swift; path = Outdated.swift; sourceTree = "<group>"; };
		F1CB3CFB1D63D05D00C9EB99 /* VersionFile.swift */ = {isa = PBXFileReference; fileEncoding = 4; lastKnownFileType = sourcecode.swift; path = VersionFile.swift; sourceTree = "<group>"; };
		F603929819EA29F80050A6AF /* Project.swift */ = {isa = PBXFileReference; fileEncoding = 4; lastKnownFileType = sourcecode.swift; path = Project.swift; sourceTree = "<group>"; };
		F66685FB19E8F1EC00487A88 /* Checkout.swift */ = {isa = PBXFileReference; fileEncoding = 4; lastKnownFileType = sourcecode.swift; path = Checkout.swift; sourceTree = "<group>"; };
/* End PBXFileReference section */

/* Begin PBXFrameworksBuildPhase section */
		D0D1216919E87B05005E4BAA /* Frameworks */ = {
			isa = PBXFrameworksBuildPhase;
			buildActionMask = 2147483647;
			files = (
				BE02925B1E40363B004FB579 /* XCDBLD.framework in Frameworks */,
				D0F648821A4DD3D900BCF808 /* Argo.framework in Frameworks */,
				BEB076661C8A1FD800ABD373 /* Curry.framework in Frameworks */,
				CD1FE6531DD366620016639E /* Runes.framework in Frameworks */,
				BEB076671C8A1FD800ABD373 /* Tentacle.framework in Frameworks */,
				D0E0E1B01A2D28AC0097BE2B /* ReactiveTask.framework in Frameworks */,
				D00CCE321A20783A00109F8C /* Commandant.framework in Frameworks */,
				D01F8A3F19EA28C400643E7C /* ReactiveSwift.framework in Frameworks */,
				67AFA98A1A79430B00B7DA78 /* PrettyColors.framework in Frameworks */,
				D012AD101AF9843700EE91DA /* Result.framework in Frameworks */,
			);
			runOnlyForDeploymentPostprocessing = 0;
		};
		D0D1217419E87B05005E4BAA /* Frameworks */ = {
			isa = PBXFrameworksBuildPhase;
			buildActionMask = 2147483647;
			files = (
				D01F8A4C19EA28FE00643E7C /* Nimble.framework in Frameworks */,
				D01F8A4A19EA28FE00643E7C /* Quick.framework in Frameworks */,
				D0D1217819E87B05005E4BAA /* CarthageKit.framework in Frameworks */,
			);
			runOnlyForDeploymentPostprocessing = 0;
		};
		D0E7B62F19E9C64500EDBA4D /* Frameworks */ = {
			isa = PBXFrameworksBuildPhase;
			buildActionMask = 2147483647;
			files = (
				D0E7B65319E9C6AD00EDBA4D /* CarthageKit.framework in Frameworks */,
			);
			runOnlyForDeploymentPostprocessing = 0;
		};
/* End PBXFrameworksBuildPhase section */

/* Begin PBXGroup section */
		14A7BF461AA810A300C70ABB /* DuplicateDependencies */ = {
			isa = PBXGroup;
			children = (
				14A7BF471AA810B200C70ABB /* Cartfile */,
				14A7BF481AA810B200C70ABB /* Cartfile.private */,
			);
			name = DuplicateDependencies;
			sourceTree = "<group>";
		};
		5499CA981A2394BD00783309 /* Supporting Files */ = {
			isa = PBXGroup;
			children = (
				5499CA961A2394B700783309 /* Components.plist */,
				5499CA971A2394B700783309 /* Info.plist */,
			);
			name = "Supporting Files";
			sourceTree = "<group>";
		};
		98400F591BD24DC5008C5DDE /* Scripts */ = {
			isa = PBXGroup;
			children = (
				98400F5A1BD24DC5008C5DDE /* carthage-bash-completion */,
				575983731C0FF16400B3D3CB /* carthage-fish-completion */,
				98400F5B1BD24DC5008C5DDE /* carthage-zsh-completion */,
			);
			name = Scripts;
			path = Source/Scripts;
			sourceTree = "<group>";
		};
		BE0292591E40363B004FB579 /* Frameworks */ = {
			isa = PBXGroup;
			children = (
				BE02925A1E40363B004FB579 /* XCDBLD.framework */,
			);
			name = Frameworks;
			sourceTree = "<group>";
		};
		D0D1210F19E87861005E4BAA = {
			isa = PBXGroup;
			children = (
				D0D1211A19E87861005E4BAA /* carthage */,
				D0D1216E19E87B05005E4BAA /* CarthageKit */,
				D0D1217B19E87B05005E4BAA /* CarthageKitTests */,
				D0D1212219E878CC005E4BAA /* Configuration */,
				98400F591BD24DC5008C5DDE /* Scripts */,
				D0D1211919E87861005E4BAA /* Products */,
				D0E7B65819E9CA0800EDBA4D /* carthage */,
				BE0292591E40363B004FB579 /* Frameworks */,
			);
			sourceTree = "<group>";
			usesTabs = 1;
		};
		D0D1211919E87861005E4BAA /* Products */ = {
			isa = PBXGroup;
			children = (
				D0D1216D19E87B05005E4BAA /* CarthageKit.framework */,
				D0D1217719E87B05005E4BAA /* CarthageKitTests.xctest */,
				D0E7B63219E9C64500EDBA4D /* carthage.app */,
			);
			name = Products;
			sourceTree = "<group>";
		};
		D0D1211A19E87861005E4BAA /* carthage */ = {
			isa = PBXGroup;
			children = (
				D00105051A8EA74E0059D0A0 /* Archive.swift */,
				D095BA3B1A187D40007F15D6 /* Bootstrap.swift */,
				D03B32BE19EA49D8007788BE /* Build.swift */,
				5F6BDC011DB2F1C8008C2EC5 /* BuildVersion.swift */,
				F66685FB19E8F1EC00487A88 /* Checkout.swift */,
				5482DAF01A3849D700197FB8 /* CopyFrameworks.swift */,
				6724C8691A850A4600E47F00 /* Environment.swift */,
				D05BD1981A26864F00A36A0E /* Extensions.swift */,
				D02DB8DF1A4BC9B600097CDE /* Fetch.swift */,
				67C870071A7A04E100F6647C /* Formatting.swift */,
				D0D1211B19E87861005E4BAA /* main.swift */,
				F128A7191B463D490044368C /* Outdated.swift */,
				D0AAC23F1A14933100060F2E /* Update.swift */,
				54911EF21A1D34EC00FFAE5F /* Version.swift */,
				D026578B1B143BA000E833B5 /* swift-is-crashy.c */,
				5499CA981A2394BD00783309 /* Supporting Files */,
			);
			name = carthage;
			path = Source/carthage;
			sourceTree = "<group>";
		};
		D0D1212219E878CC005E4BAA /* Configuration */ = {
			isa = PBXGroup;
			children = (
				D0D1212319E878CC005E4BAA /* Base */,
				D0D1212E19E878CC005E4BAA /* iOS */,
				D0D1213319E878CC005E4BAA /* Mac OS X */,
				D0D1213919E878CC005E4BAA /* README.md */,
			);
			name = Configuration;
			path = Carthage/Checkouts/xcconfigs;
			sourceTree = SOURCE_ROOT;
		};
		D0D1212319E878CC005E4BAA /* Base */ = {
			isa = PBXGroup;
			children = (
				D0D1212419E878CC005E4BAA /* Common.xcconfig */,
				D0D1212519E878CC005E4BAA /* Configurations */,
				D0D1212A19E878CC005E4BAA /* Targets */,
			);
			path = Base;
			sourceTree = "<group>";
		};
		D0D1212519E878CC005E4BAA /* Configurations */ = {
			isa = PBXGroup;
			children = (
				D0D1212619E878CC005E4BAA /* Debug.xcconfig */,
				D0D1212719E878CC005E4BAA /* Profile.xcconfig */,
				D0D1212819E878CC005E4BAA /* Release.xcconfig */,
				D0D1212919E878CC005E4BAA /* Test.xcconfig */,
			);
			path = Configurations;
			sourceTree = "<group>";
		};
		D0D1212A19E878CC005E4BAA /* Targets */ = {
			isa = PBXGroup;
			children = (
				D0D1212B19E878CC005E4BAA /* Application.xcconfig */,
				D0D1212C19E878CC005E4BAA /* Framework.xcconfig */,
				D0D1212D19E878CC005E4BAA /* StaticLibrary.xcconfig */,
			);
			path = Targets;
			sourceTree = "<group>";
		};
		D0D1212E19E878CC005E4BAA /* iOS */ = {
			isa = PBXGroup;
			children = (
				D0D1212F19E878CC005E4BAA /* iOS-Application.xcconfig */,
				D0D1213019E878CC005E4BAA /* iOS-Base.xcconfig */,
				D0D1213119E878CC005E4BAA /* iOS-Framework.xcconfig */,
				D0D1213219E878CC005E4BAA /* iOS-StaticLibrary.xcconfig */,
			);
			path = iOS;
			sourceTree = "<group>";
		};
		D0D1213319E878CC005E4BAA /* Mac OS X */ = {
			isa = PBXGroup;
			children = (
				D0D1213419E878CC005E4BAA /* Mac-Application.xcconfig */,
				D0D1213519E878CC005E4BAA /* Mac-Base.xcconfig */,
				D0D1213619E878CC005E4BAA /* Mac-DynamicLibrary.xcconfig */,
				D0D1213719E878CC005E4BAA /* Mac-Framework.xcconfig */,
				D0D1213819E878CC005E4BAA /* Mac-StaticLibrary.xcconfig */,
			);
			path = "Mac OS X";
			sourceTree = "<group>";
		};
		D0D1216E19E87B05005E4BAA /* CarthageKit */ = {
			isa = PBXGroup;
			children = (
				D0D1217119E87B05005E4BAA /* CarthageKit.h */,
				3A0472F21C782B4000097EC7 /* Algorithms.swift */,
				D069CA231A4E3B2700314A85 /* Archive.swift */,
				CD3E530A1DE33095002C135C /* Availability.swift */,
				CDF9D3701CF1E54200DF5A6F /* BuildOptions.swift */,
				CDE559281E12263A00ED7F5F /* BuildSettings.swift */,
				D0D1218F19E88A15005E4BAA /* Cartfile.swift */,
				D0AAAB4919FAEDB4007B24B3 /* Errors.swift */,
				D074EDC41A049283001DE082 /* FrameworkExtensions.swift */,
				88ED56D519ECE34900CBF5C4 /* Git.swift */,
				D0D1219119E88B8F005E4BAA /* GitHub.swift */,
				D0A2025D1B114D1000C71375 /* ProducerQueue.swift */,
				CD28C99C1E11846200322AF7 /* ProductType.swift */,
				F603929819EA29F80050A6AF /* Project.swift */,
				D01D82D61A10160700F0DD94 /* Resolver.swift */,
				D0DE89431A0F2D9B0030A3EC /* Scannable.swift */,
				CD1FE6551DD857570016639E /* Swift3Shims.swift */,
				D0DE893F1A0F2CB00030A3EC /* Version.swift */,
				F1CB3CFB1D63D05D00C9EB99 /* VersionFile.swift */,
				D01F8A5319EA2F1700643E7C /* Xcode.swift */,
				BE0292481E403355004FB579 /* XCDBLDExtensions.swift */,
				D0D1216F19E87B05005E4BAA /* Supporting Files */,
			);
			name = CarthageKit;
			path = Source/CarthageKit;
			sourceTree = "<group>";
		};
		D0D1216F19E87B05005E4BAA /* Supporting Files */ = {
			isa = PBXGroup;
			children = (
				D012AD0F1AF9843700EE91DA /* Result.framework */,
				D0F648811A4DD3D900BCF808 /* Argo.framework */,
				BEB076641C8A1FD800ABD373 /* Curry.framework */,
				CD1FE6521DD366620016639E /* Runes.framework */,
				D00CCE311A20783A00109F8C /* Commandant.framework */,
				67AFA9891A79430B00B7DA78 /* PrettyColors.framework */,
				D01F8A3E19EA28C400643E7C /* ReactiveSwift.framework */,
				D0E0E1AF1A2D28AC0097BE2B /* ReactiveTask.framework */,
				BEB076651C8A1FD800ABD373 /* Tentacle.framework */,
				D0D1217019E87B05005E4BAA /* Info.plist */,
			);
			name = "Supporting Files";
			sourceTree = "<group>";
		};
		D0D1217B19E87B05005E4BAA /* CarthageKitTests */ = {
			isa = PBXGroup;
			children = (
				3A0472F41C782D1D00097EC7 /* AlgorithmsSpec.swift */,
				D0C6E5731A57040B00A5E3E7 /* ArchiveSpec.swift */,
				D0D121DF19E8999E005E4BAA /* CartfileSpec.swift */,
				89A8F1771C24AB3C00C0E75A /* FrameworkExtensionsSpec.swift */,
				CDA0B6C91C468E67006C499C /* GitSpec.swift */,
				549B47AF1A4F17FF002498C7 /* ProjectSpec.swift */,
				D01D82DC1A10B01D00F0DD94 /* ResolverSpec.swift */,
				D0DE89411A0F2D450030A3EC /* VersionSpec.swift */,
				B1F27D3D1E45382B002D4754 /* VersionFileSpec.swift */,
				D0DB09A319EA354200234B16 /* XcodeSpec.swift */,
				D0D1217C19E87B05005E4BAA /* Supporting Files */,
			);
			name = CarthageKitTests;
			path = Source/CarthageKitTests;
			sourceTree = "<group>";
		};
		D0D1217C19E87B05005E4BAA /* Supporting Files */ = {
			isa = PBXGroup;
			children = (
				14A7BF461AA810A300C70ABB /* DuplicateDependencies */,
				D0C6E5751A57042100A5E3E7 /* CartfilePrivateOnly.zip */,
				D01F8A4B19EA28FE00643E7C /* Nimble.framework */,
				D01F8A4619EA28F600643E7C /* Nimble.framework */,
				D01F8A4719EA28F600643E7C /* Quick.framework */,
				D0D1217D19E87B05005E4BAA /* Info.plist */,
				D0AAAB5419FB1062007B24B3 /* TestCartfile */,
				D0F551DB1A0D71AB0093311F /* TestCartfile.resolved */,
				CDCE1CC21C170E8100B2ED88 /* TestResolvedCartfile.resolved */,
				B1F27D3F1E4541A1002D4754 /* TestVersionFile */,
				BE624F471E1341E900EAEFC9 /* DuplicateDependenciesCartfile */,
			);
			name = "Supporting Files";
			sourceTree = "<group>";
		};
/* End PBXGroup section */

/* Begin PBXHeadersBuildPhase section */
		D0D1216A19E87B05005E4BAA /* Headers */ = {
			isa = PBXHeadersBuildPhase;
			buildActionMask = 2147483647;
			files = (
				D0D1217219E87B05005E4BAA /* CarthageKit.h in Headers */,
			);
			runOnlyForDeploymentPostprocessing = 0;
		};
/* End PBXHeadersBuildPhase section */

/* Begin PBXNativeTarget section */
		D0D1216C19E87B05005E4BAA /* CarthageKit */ = {
			isa = PBXNativeTarget;
			buildConfigurationList = D0D1218419E87B05005E4BAA /* Build configuration list for PBXNativeTarget "CarthageKit" */;
			buildPhases = (
				D0D1216819E87B05005E4BAA /* Sources */,
				D0D1216919E87B05005E4BAA /* Frameworks */,
				D0D1216A19E87B05005E4BAA /* Headers */,
				D0D1216B19E87B05005E4BAA /* Resources */,
				D039935519E9A9F500D13E71 /* Copy Frameworks */,
				98400F5D1BD24DDC008C5DDE /* Copy Scripts */,
			);
			buildRules = (
			);
			dependencies = (
			);
			name = CarthageKit;
			productName = CarthageKit;
			productReference = D0D1216D19E87B05005E4BAA /* CarthageKit.framework */;
			productType = "com.apple.product-type.framework";
		};
		D0D1217619E87B05005E4BAA /* CarthageKitTests */ = {
			isa = PBXNativeTarget;
			buildConfigurationList = D0D1218519E87B05005E4BAA /* Build configuration list for PBXNativeTarget "CarthageKitTests" */;
			buildPhases = (
				D0D1217319E87B05005E4BAA /* Sources */,
				D0D1217419E87B05005E4BAA /* Frameworks */,
				D0D1217519E87B05005E4BAA /* Resources */,
				D0AE6B171A0E931300E0E17D /* Copy Fixtures */,
				14A7BF4B1AA8119800C70ABB /* Copy Bundle Resources/DuplicateDependencies */,
			);
			buildRules = (
			);
			dependencies = (
				D0D1217A19E87B05005E4BAA /* PBXTargetDependency */,
			);
			name = CarthageKitTests;
			productName = CarthageKitTests;
			productReference = D0D1217719E87B05005E4BAA /* CarthageKitTests.xctest */;
			productType = "com.apple.product-type.bundle.unit-test";
		};
		D0E7B63119E9C64500EDBA4D /* carthage */ = {
			isa = PBXNativeTarget;
			buildConfigurationList = D0E7B64919E9C64600EDBA4D /* Build configuration list for PBXNativeTarget "carthage" */;
			buildPhases = (
				89539B3B1C6BE36C00632A1B /* Update CLI version */,
				C2265FAB1A4B86AC00158358 /* Check Xcode Version */,
				D0E7B62E19E9C64500EDBA4D /* Sources */,
				D0E7B62F19E9C64500EDBA4D /* Frameworks */,
				D0E7B63019E9C64500EDBA4D /* Resources */,
				D0E7B65719E9C7C700EDBA4D /* Extract CLI Tool */,
				D0AAAB5319FB0960007B24B3 /* Embed Frameworks */,
			);
			buildRules = (
			);
			dependencies = (
				D0AAAB5219FB0960007B24B3 /* PBXTargetDependency */,
			);
			name = carthage;
			productName = carthage;
			productReference = D0E7B63219E9C64500EDBA4D /* carthage.app */;
			productType = "com.apple.product-type.application";
		};
/* End PBXNativeTarget section */

/* Begin PBXProject section */
		D0D1211019E87861005E4BAA /* Project object */ = {
			isa = PBXProject;
			attributes = {
				LastSwiftMigration = 0700;
				LastSwiftUpdateCheck = 0700;
				LastUpgradeCheck = 0710;
				ORGANIZATIONNAME = Carthage;
				TargetAttributes = {
					D0D1216C19E87B05005E4BAA = {
						CreatedOnToolsVersion = 6.1;
						LastSwiftMigration = 0800;
					};
					D0D1217619E87B05005E4BAA = {
						CreatedOnToolsVersion = 6.1;
						LastSwiftMigration = 0800;
					};
					D0E7B63119E9C64500EDBA4D = {
						CreatedOnToolsVersion = 6.1;
						LastSwiftMigration = 0800;
					};
				};
			};
			buildConfigurationList = D0D1211319E87861005E4BAA /* Build configuration list for PBXProject "Carthage" */;
			compatibilityVersion = "Xcode 3.2";
			developmentRegion = English;
			hasScannedForEncodings = 0;
			knownRegions = (
				en,
				Base,
			);
			mainGroup = D0D1210F19E87861005E4BAA;
			productRefGroup = D0D1211919E87861005E4BAA /* Products */;
			projectDirPath = "";
			projectRoot = "";
			targets = (
				D0E7B63119E9C64500EDBA4D /* carthage */,
				D0D1216C19E87B05005E4BAA /* CarthageKit */,
				D0D1217619E87B05005E4BAA /* CarthageKitTests */,
			);
		};
/* End PBXProject section */

/* Begin PBXResourcesBuildPhase section */
		D0D1216B19E87B05005E4BAA /* Resources */ = {
			isa = PBXResourcesBuildPhase;
			buildActionMask = 2147483647;
			files = (
			);
			runOnlyForDeploymentPostprocessing = 0;
		};
		D0D1217519E87B05005E4BAA /* Resources */ = {
			isa = PBXResourcesBuildPhase;
			buildActionMask = 2147483647;
			files = (
				BE624F491E13424400EAEFC9 /* DuplicateDependenciesCartfile in Resources */,
				B1F27D401E4541A1002D4754 /* TestVersionFile in Resources */,
				D0AAAB5519FB1062007B24B3 /* TestCartfile in Resources */,
				D0F551DC1A0D71AB0093311F /* TestCartfile.resolved in Resources */,
				D0C6E5761A57042100A5E3E7 /* CartfilePrivateOnly.zip in Resources */,
				CDCE1CC41C170E8A00B2ED88 /* TestResolvedCartfile.resolved in Resources */,
			);
			runOnlyForDeploymentPostprocessing = 0;
		};
		D0E7B63019E9C64500EDBA4D /* Resources */ = {
			isa = PBXResourcesBuildPhase;
			buildActionMask = 2147483647;
			files = (
			);
			runOnlyForDeploymentPostprocessing = 0;
		};
/* End PBXResourcesBuildPhase section */

/* Begin PBXShellScriptBuildPhase section */
		89539B3B1C6BE36C00632A1B /* Update CLI version */ = {
			isa = PBXShellScriptBuildPhase;
			buildActionMask = 2147483647;
			files = (
			);
			inputPaths = (
			);
			name = "Update CLI version";
			outputPaths = (
			);
			runOnlyForDeploymentPostprocessing = 0;
			shellPath = /bin/bash;
			shellScript = ". script/update-cli-version";
			showEnvVarsInLog = 0;
		};
		C2265FAB1A4B86AC00158358 /* Check Xcode Version */ = {
			isa = PBXShellScriptBuildPhase;
			buildActionMask = 2147483647;
			files = (
			);
			inputPaths = (
			);
			name = "Check Xcode Version";
			outputPaths = (
			);
			runOnlyForDeploymentPostprocessing = 0;
			shellPath = /bin/bash;
			shellScript = ". script/check-xcode-version";
		};
		D0AE6B171A0E931300E0E17D /* Copy Fixtures */ = {
			isa = PBXShellScriptBuildPhase;
			buildActionMask = 2147483647;
			files = (
			);
			inputPaths = (
				"$(TARGET_NAME)/fixtures",
			);
			name = "Copy Fixtures";
			outputPaths = (
				"$(BUILT_PRODUCTS_DIR)/$(UNLOCALIZED_RESOURCES_FOLDER_PATH)",
			);
			runOnlyForDeploymentPostprocessing = 0;
			shellPath = /bin/sh;
			shellScript = ". script/copy-fixtures";
		};
		D0E7B65719E9C7C700EDBA4D /* Extract CLI Tool */ = {
			isa = PBXShellScriptBuildPhase;
			buildActionMask = 2147483647;
			files = (
			);
			inputPaths = (
				"$(BUILT_PRODUCTS_DIR)/$(EXECUTABLE_PATH)",
			);
			name = "Extract CLI Tool";
			outputPaths = (
				"$(BUILT_PRODUCTS_DIR)/$(EXECUTABLE_NAME)",
			);
			runOnlyForDeploymentPostprocessing = 0;
			shellPath = /bin/bash;
			shellScript = ". script/extract-tool";
		};
/* End PBXShellScriptBuildPhase section */

/* Begin PBXSourcesBuildPhase section */
		D0D1216819E87B05005E4BAA /* Sources */ = {
			isa = PBXSourcesBuildPhase;
			buildActionMask = 2147483647;
			files = (
				D0AAAB4A19FAEDB4007B24B3 /* Errors.swift in Sources */,
				D0DE89441A0F2D9B0030A3EC /* Scannable.swift in Sources */,
<<<<<<< HEAD
				F162F3421D63D8A900809D7E /* VersionFile.swift in Sources */,
				CD2482671E1A05F50001EFE2 /* MachOType.swift in Sources */,
=======
>>>>>>> b64f19bd
				D01D82D71A10160700F0DD94 /* Resolver.swift in Sources */,
				BE02925D1E4036C8004FB579 /* XCDBLDExtensions.swift in Sources */,
				D074EDC51A049283001DE082 /* FrameworkExtensions.swift in Sources */,
				CDE559291E12263A00ED7F5F /* BuildSettings.swift in Sources */,
				88ED56D619ECE34900CBF5C4 /* Git.swift in Sources */,
				D0D1219219E88B8F005E4BAA /* GitHub.swift in Sources */,
				CD28C99D1E11846200322AF7 /* ProductType.swift in Sources */,
				CDF9D3711CF1E54200DF5A6F /* BuildOptions.swift in Sources */,
				CD1FE6571DD857570016639E /* Swift3Shims.swift in Sources */,
				D0DE89401A0F2CB00030A3EC /* Version.swift in Sources */,
				D01F8A5419EA2F1700643E7C /* Xcode.swift in Sources */,
				CD3E530B1DE33095002C135C /* Availability.swift in Sources */,
				3A0472F31C782B4000097EC7 /* Algorithms.swift in Sources */,
				D0A2025E1B114D1000C71375 /* ProducerQueue.swift in Sources */,
				D0D1219019E88A15005E4BAA /* Cartfile.swift in Sources */,
				F603929919EA29F80050A6AF /* Project.swift in Sources */,
				D069CA241A4E3B2700314A85 /* Archive.swift in Sources */,
			);
			runOnlyForDeploymentPostprocessing = 0;
		};
		D0D1217319E87B05005E4BAA /* Sources */ = {
			isa = PBXSourcesBuildPhase;
			buildActionMask = 2147483647;
			files = (
				D0D121E019E8999E005E4BAA /* CartfileSpec.swift in Sources */,
				D0DE89421A0F2D450030A3EC /* VersionSpec.swift in Sources */,
				89A8F1781C24AB3C00C0E75A /* FrameworkExtensionsSpec.swift in Sources */,
				D0DB09A419EA354200234B16 /* XcodeSpec.swift in Sources */,
				3A0472F61C7836EA00097EC7 /* AlgorithmsSpec.swift in Sources */,
				D0C6E5741A57040B00A5E3E7 /* ArchiveSpec.swift in Sources */,
				549B47B11A4F1A34002498C7 /* ProjectSpec.swift in Sources */,
				D01D82DD1A10B01D00F0DD94 /* ResolverSpec.swift in Sources */,
				CDA0B6CA1C468E67006C499C /* GitSpec.swift in Sources */,
				CD1FE6581DD85A140016639E /* Swift3Shims.swift in Sources */,
				B1F27D3E1E45382B002D4754 /* VersionFileSpec.swift in Sources */,
			);
			runOnlyForDeploymentPostprocessing = 0;
		};
		D0E7B62E19E9C64500EDBA4D /* Sources */ = {
			isa = PBXSourcesBuildPhase;
			buildActionMask = 2147483647;
			files = (
				67C870081A7A04E100F6647C /* Formatting.swift in Sources */,
				D02DB8E01A4BC9B600097CDE /* Fetch.swift in Sources */,
				5482DAF11A3849D700197FB8 /* CopyFrameworks.swift in Sources */,
				5F6BDC021DB2F1C8008C2EC5 /* BuildVersion.swift in Sources */,
				D095BA3C1A187D40007F15D6 /* Bootstrap.swift in Sources */,
				54911EF31A1D34EC00FFAE5F /* Version.swift in Sources */,
				D0AAC2401A14933100060F2E /* Update.swift in Sources */,
				CD1FE6561DD857570016639E /* Swift3Shims.swift in Sources */,
				D05BD1991A26864F00A36A0E /* Extensions.swift in Sources */,
				6724C86A1A850A4600E47F00 /* Environment.swift in Sources */,
				D03B32BF19EA49D8007788BE /* Build.swift in Sources */,
				F128A71A1B463D490044368C /* Outdated.swift in Sources */,
				D0E7B65619E9C76900EDBA4D /* main.swift in Sources */,
				D00105061A8EA74E0059D0A0 /* Archive.swift in Sources */,
				D026578C1B143BA000E833B5 /* swift-is-crashy.c in Sources */,
				F689C33619EA14D4006D1EFA /* Checkout.swift in Sources */,
			);
			runOnlyForDeploymentPostprocessing = 0;
		};
/* End PBXSourcesBuildPhase section */

/* Begin PBXTargetDependency section */
		D0AAAB5219FB0960007B24B3 /* PBXTargetDependency */ = {
			isa = PBXTargetDependency;
			target = D0D1216C19E87B05005E4BAA /* CarthageKit */;
			targetProxy = D0AAAB5119FB0960007B24B3 /* PBXContainerItemProxy */;
		};
		D0D1217A19E87B05005E4BAA /* PBXTargetDependency */ = {
			isa = PBXTargetDependency;
			target = D0D1216C19E87B05005E4BAA /* CarthageKit */;
			targetProxy = D0D1217919E87B05005E4BAA /* PBXContainerItemProxy */;
		};
/* End PBXTargetDependency section */

/* Begin XCBuildConfiguration section */
		D0D1211D19E87861005E4BAA /* Debug */ = {
			isa = XCBuildConfiguration;
			baseConfigurationReference = D0D1212619E878CC005E4BAA /* Debug.xcconfig */;
			buildSettings = {
				ENABLE_TESTABILITY = YES;
				GCC_NO_COMMON_BLOCKS = YES;
				MACOSX_DEPLOYMENT_TARGET = 10.10;
				ONLY_ACTIVE_ARCH = YES;
				SWIFT_VERSION = 3.0;
			};
			name = Debug;
		};
		D0D1211E19E87861005E4BAA /* Release */ = {
			isa = XCBuildConfiguration;
			baseConfigurationReference = D0D1212819E878CC005E4BAA /* Release.xcconfig */;
			buildSettings = {
				GCC_NO_COMMON_BLOCKS = YES;
				MACOSX_DEPLOYMENT_TARGET = 10.10;
				SWIFT_VERSION = 3.0;
			};
			name = Release;
		};
		D0D1218019E87B05005E4BAA /* Debug */ = {
			isa = XCBuildConfiguration;
			baseConfigurationReference = D0D1213719E878CC005E4BAA /* Mac-Framework.xcconfig */;
			buildSettings = {
				CURRENT_PROJECT_VERSION = 1;
				DYLIB_COMPATIBILITY_VERSION = 1;
				DYLIB_CURRENT_VERSION = 1;
				EMBEDDED_CONTENT_CONTAINS_SWIFT = YES;
				FRAMEWORK_VERSION = A;
				INFOPLIST_FILE = Source/CarthageKit/Info.plist;
				PRODUCT_BUNDLE_IDENTIFIER = "org.carthage.$(PRODUCT_NAME:rfc1034identifier)";
				PRODUCT_NAME = "$(TARGET_NAME)";
				VERSIONING_SYSTEM = "apple-generic";
				VERSION_INFO_PREFIX = "";
			};
			name = Debug;
		};
		D0D1218119E87B05005E4BAA /* Release */ = {
			isa = XCBuildConfiguration;
			baseConfigurationReference = D0D1213719E878CC005E4BAA /* Mac-Framework.xcconfig */;
			buildSettings = {
				CURRENT_PROJECT_VERSION = 1;
				DYLIB_COMPATIBILITY_VERSION = 1;
				DYLIB_CURRENT_VERSION = 1;
				EMBEDDED_CONTENT_CONTAINS_SWIFT = YES;
				FRAMEWORK_VERSION = A;
				INFOPLIST_FILE = Source/CarthageKit/Info.plist;
				PRODUCT_BUNDLE_IDENTIFIER = "org.carthage.$(PRODUCT_NAME:rfc1034identifier)";
				PRODUCT_NAME = "$(TARGET_NAME)";
				VERSIONING_SYSTEM = "apple-generic";
				VERSION_INFO_PREFIX = "";
			};
			name = Release;
		};
		D0D1218219E87B05005E4BAA /* Debug */ = {
			isa = XCBuildConfiguration;
			baseConfigurationReference = D0D1213419E878CC005E4BAA /* Mac-Application.xcconfig */;
			buildSettings = {
				FRAMEWORK_SEARCH_PATHS = (
					"$(DEVELOPER_FRAMEWORKS_DIR)",
					"$(inherited)",
				);
				INFOPLIST_FILE = Source/CarthageKitTests/Info.plist;
				PRODUCT_BUNDLE_IDENTIFIER = "org.carthage.$(PRODUCT_NAME:rfc1034identifier)";
				PRODUCT_NAME = "$(TARGET_NAME)";
			};
			name = Debug;
		};
		D0D1218319E87B05005E4BAA /* Release */ = {
			isa = XCBuildConfiguration;
			baseConfigurationReference = D0D1213419E878CC005E4BAA /* Mac-Application.xcconfig */;
			buildSettings = {
				FRAMEWORK_SEARCH_PATHS = (
					"$(DEVELOPER_FRAMEWORKS_DIR)",
					"$(inherited)",
				);
				INFOPLIST_FILE = Source/CarthageKitTests/Info.plist;
				PRODUCT_BUNDLE_IDENTIFIER = "org.carthage.$(PRODUCT_NAME:rfc1034identifier)";
				PRODUCT_NAME = "$(TARGET_NAME)";
			};
			name = Release;
		};
		D0D1218719E87B38005E4BAA /* Profile */ = {
			isa = XCBuildConfiguration;
			baseConfigurationReference = D0D1212719E878CC005E4BAA /* Profile.xcconfig */;
			buildSettings = {
				GCC_NO_COMMON_BLOCKS = YES;
				MACOSX_DEPLOYMENT_TARGET = 10.10;
				SWIFT_VERSION = 3.0;
			};
			name = Profile;
		};
		D0D1218919E87B38005E4BAA /* Profile */ = {
			isa = XCBuildConfiguration;
			baseConfigurationReference = D0D1213719E878CC005E4BAA /* Mac-Framework.xcconfig */;
			buildSettings = {
				CURRENT_PROJECT_VERSION = 1;
				DYLIB_COMPATIBILITY_VERSION = 1;
				DYLIB_CURRENT_VERSION = 1;
				EMBEDDED_CONTENT_CONTAINS_SWIFT = YES;
				FRAMEWORK_VERSION = A;
				INFOPLIST_FILE = Source/CarthageKit/Info.plist;
				PRODUCT_BUNDLE_IDENTIFIER = "org.carthage.$(PRODUCT_NAME:rfc1034identifier)";
				PRODUCT_NAME = "$(TARGET_NAME)";
				VERSIONING_SYSTEM = "apple-generic";
				VERSION_INFO_PREFIX = "";
			};
			name = Profile;
		};
		D0D1218A19E87B38005E4BAA /* Profile */ = {
			isa = XCBuildConfiguration;
			baseConfigurationReference = D0D1213419E878CC005E4BAA /* Mac-Application.xcconfig */;
			buildSettings = {
				FRAMEWORK_SEARCH_PATHS = (
					"$(DEVELOPER_FRAMEWORKS_DIR)",
					"$(inherited)",
				);
				INFOPLIST_FILE = Source/CarthageKitTests/Info.plist;
				PRODUCT_BUNDLE_IDENTIFIER = "org.carthage.$(PRODUCT_NAME:rfc1034identifier)";
				PRODUCT_NAME = "$(TARGET_NAME)";
			};
			name = Profile;
		};
		D0D1218B19E87B3B005E4BAA /* Test */ = {
			isa = XCBuildConfiguration;
			baseConfigurationReference = D0D1212919E878CC005E4BAA /* Test.xcconfig */;
			buildSettings = {
				GCC_NO_COMMON_BLOCKS = YES;
				MACOSX_DEPLOYMENT_TARGET = 10.10;
				SWIFT_VERSION = 3.0;
			};
			name = Test;
		};
		D0D1218D19E87B3B005E4BAA /* Test */ = {
			isa = XCBuildConfiguration;
			baseConfigurationReference = D0D1213719E878CC005E4BAA /* Mac-Framework.xcconfig */;
			buildSettings = {
				CURRENT_PROJECT_VERSION = 1;
				DYLIB_COMPATIBILITY_VERSION = 1;
				DYLIB_CURRENT_VERSION = 1;
				EMBEDDED_CONTENT_CONTAINS_SWIFT = YES;
				FRAMEWORK_VERSION = A;
				INFOPLIST_FILE = Source/CarthageKit/Info.plist;
				PRODUCT_BUNDLE_IDENTIFIER = "org.carthage.$(PRODUCT_NAME:rfc1034identifier)";
				PRODUCT_NAME = "$(TARGET_NAME)";
				VERSIONING_SYSTEM = "apple-generic";
				VERSION_INFO_PREFIX = "";
			};
			name = Test;
		};
		D0D1218E19E87B3B005E4BAA /* Test */ = {
			isa = XCBuildConfiguration;
			baseConfigurationReference = D0D1213419E878CC005E4BAA /* Mac-Application.xcconfig */;
			buildSettings = {
				FRAMEWORK_SEARCH_PATHS = (
					"$(DEVELOPER_FRAMEWORKS_DIR)",
					"$(inherited)",
				);
				INFOPLIST_FILE = Source/CarthageKitTests/Info.plist;
				PRODUCT_BUNDLE_IDENTIFIER = "org.carthage.$(PRODUCT_NAME:rfc1034identifier)";
				PRODUCT_NAME = "$(TARGET_NAME)";
			};
			name = Test;
		};
		D0E7B64A19E9C64600EDBA4D /* Debug */ = {
			isa = XCBuildConfiguration;
			baseConfigurationReference = D0D1213419E878CC005E4BAA /* Mac-Application.xcconfig */;
			buildSettings = {
				INFOPLIST_FILE = Source/carthage/Info.plist;
				LD_RUNPATH_SEARCH_PATHS = "@executable_path/. @executable_path/CarthageKit.framework/Versions/Current/Frameworks /Library/Frameworks /Library/Frameworks/CarthageKit.framework/Versions/Current/Frameworks $(inherited)";
				PRODUCT_BUNDLE_IDENTIFIER = "org.carthage.$(PRODUCT_NAME:rfc1034identifier)";
				PRODUCT_NAME = "$(TARGET_NAME)";
			};
			name = Debug;
		};
		D0E7B64B19E9C64600EDBA4D /* Test */ = {
			isa = XCBuildConfiguration;
			baseConfigurationReference = D0D1213419E878CC005E4BAA /* Mac-Application.xcconfig */;
			buildSettings = {
				INFOPLIST_FILE = Source/carthage/Info.plist;
				LD_RUNPATH_SEARCH_PATHS = "@executable_path/. @executable_path/CarthageKit.framework/Versions/Current/Frameworks /Library/Frameworks /Library/Frameworks/CarthageKit.framework/Versions/Current/Frameworks $(inherited)";
				PRODUCT_BUNDLE_IDENTIFIER = "org.carthage.$(PRODUCT_NAME:rfc1034identifier)";
				PRODUCT_NAME = "$(TARGET_NAME)";
			};
			name = Test;
		};
		D0E7B64C19E9C64600EDBA4D /* Release */ = {
			isa = XCBuildConfiguration;
			baseConfigurationReference = D0D1213419E878CC005E4BAA /* Mac-Application.xcconfig */;
			buildSettings = {
				INFOPLIST_FILE = Source/carthage/Info.plist;
				LD_RUNPATH_SEARCH_PATHS = "@executable_path/. @executable_path/CarthageKit.framework/Versions/Current/Frameworks /Library/Frameworks /Library/Frameworks/CarthageKit.framework/Versions/Current/Frameworks $(inherited)";
				PRODUCT_BUNDLE_IDENTIFIER = "org.carthage.$(PRODUCT_NAME:rfc1034identifier)";
				PRODUCT_NAME = "$(TARGET_NAME)";
			};
			name = Release;
		};
		D0E7B64D19E9C64600EDBA4D /* Profile */ = {
			isa = XCBuildConfiguration;
			baseConfigurationReference = D0D1213419E878CC005E4BAA /* Mac-Application.xcconfig */;
			buildSettings = {
				INFOPLIST_FILE = Source/carthage/Info.plist;
				LD_RUNPATH_SEARCH_PATHS = "@executable_path/. @executable_path/CarthageKit.framework/Versions/Current/Frameworks /Library/Frameworks /Library/Frameworks/CarthageKit.framework/Versions/Current/Frameworks $(inherited)";
				PRODUCT_BUNDLE_IDENTIFIER = "org.carthage.$(PRODUCT_NAME:rfc1034identifier)";
				PRODUCT_NAME = "$(TARGET_NAME)";
			};
			name = Profile;
		};
/* End XCBuildConfiguration section */

/* Begin XCConfigurationList section */
		D0D1211319E87861005E4BAA /* Build configuration list for PBXProject "Carthage" */ = {
			isa = XCConfigurationList;
			buildConfigurations = (
				D0D1211D19E87861005E4BAA /* Debug */,
				D0D1218B19E87B3B005E4BAA /* Test */,
				D0D1211E19E87861005E4BAA /* Release */,
				D0D1218719E87B38005E4BAA /* Profile */,
			);
			defaultConfigurationIsVisible = 0;
			defaultConfigurationName = Release;
		};
		D0D1218419E87B05005E4BAA /* Build configuration list for PBXNativeTarget "CarthageKit" */ = {
			isa = XCConfigurationList;
			buildConfigurations = (
				D0D1218019E87B05005E4BAA /* Debug */,
				D0D1218D19E87B3B005E4BAA /* Test */,
				D0D1218119E87B05005E4BAA /* Release */,
				D0D1218919E87B38005E4BAA /* Profile */,
			);
			defaultConfigurationIsVisible = 0;
			defaultConfigurationName = Release;
		};
		D0D1218519E87B05005E4BAA /* Build configuration list for PBXNativeTarget "CarthageKitTests" */ = {
			isa = XCConfigurationList;
			buildConfigurations = (
				D0D1218219E87B05005E4BAA /* Debug */,
				D0D1218E19E87B3B005E4BAA /* Test */,
				D0D1218319E87B05005E4BAA /* Release */,
				D0D1218A19E87B38005E4BAA /* Profile */,
			);
			defaultConfigurationIsVisible = 0;
			defaultConfigurationName = Release;
		};
		D0E7B64919E9C64600EDBA4D /* Build configuration list for PBXNativeTarget "carthage" */ = {
			isa = XCConfigurationList;
			buildConfigurations = (
				D0E7B64A19E9C64600EDBA4D /* Debug */,
				D0E7B64B19E9C64600EDBA4D /* Test */,
				D0E7B64C19E9C64600EDBA4D /* Release */,
				D0E7B64D19E9C64600EDBA4D /* Profile */,
			);
			defaultConfigurationIsVisible = 0;
			defaultConfigurationName = Release;
		};
/* End XCConfigurationList section */
	};
	rootObject = D0D1211019E87861005E4BAA /* Project object */;
}<|MERGE_RESOLUTION|>--- conflicted
+++ resolved
@@ -24,14 +24,11 @@
 		89A8F1781C24AB3C00C0E75A /* FrameworkExtensionsSpec.swift in Sources */ = {isa = PBXBuildFile; fileRef = 89A8F1771C24AB3C00C0E75A /* FrameworkExtensionsSpec.swift */; };
 		98400F5E1BD24DFA008C5DDE /* carthage-bash-completion in Copy Scripts */ = {isa = PBXBuildFile; fileRef = 98400F5A1BD24DC5008C5DDE /* carthage-bash-completion */; };
 		98400F5F1BD24DFA008C5DDE /* carthage-zsh-completion in Copy Scripts */ = {isa = PBXBuildFile; fileRef = 98400F5B1BD24DC5008C5DDE /* carthage-zsh-completion */; };
-<<<<<<< HEAD
 		B1F27D3E1E45382B002D4754 /* VersionFileSpec.swift in Sources */ = {isa = PBXBuildFile; fileRef = B1F27D3D1E45382B002D4754 /* VersionFileSpec.swift */; };
 		B1F27D401E4541A1002D4754 /* TestVersionFile in Resources */ = {isa = PBXBuildFile; fileRef = B1F27D3F1E4541A1002D4754 /* TestVersionFile */; };
-=======
 		BE02925B1E40363B004FB579 /* XCDBLD.framework in Frameworks */ = {isa = PBXBuildFile; fileRef = BE02925A1E40363B004FB579 /* XCDBLD.framework */; };
 		BE02925C1E403648004FB579 /* XCDBLD.framework in Copy Frameworks */ = {isa = PBXBuildFile; fileRef = BE02925A1E40363B004FB579 /* XCDBLD.framework */; settings = {ATTRIBUTES = (CodeSignOnCopy, RemoveHeadersOnCopy, ); }; };
 		BE02925D1E4036C8004FB579 /* XCDBLDExtensions.swift in Sources */ = {isa = PBXBuildFile; fileRef = BE0292481E403355004FB579 /* XCDBLDExtensions.swift */; };
->>>>>>> b64f19bd
 		BE624F491E13424400EAEFC9 /* DuplicateDependenciesCartfile in Resources */ = {isa = PBXBuildFile; fileRef = BE624F471E1341E900EAEFC9 /* DuplicateDependenciesCartfile */; };
 		BEA86F9F1C9F914A0049360B /* Curry.framework in Copy Frameworks */ = {isa = PBXBuildFile; fileRef = BEB076641C8A1FD800ABD373 /* Curry.framework */; settings = {ATTRIBUTES = (CodeSignOnCopy, RemoveHeadersOnCopy, ); }; };
 		BEA86FA01C9F91500049360B /* Tentacle.framework in Copy Frameworks */ = {isa = PBXBuildFile; fileRef = BEB076651C8A1FD800ABD373 /* Tentacle.framework */; settings = {ATTRIBUTES = (CodeSignOnCopy, RemoveHeadersOnCopy, ); }; };
@@ -191,13 +188,10 @@
 		89A8F1771C24AB3C00C0E75A /* FrameworkExtensionsSpec.swift */ = {isa = PBXFileReference; fileEncoding = 4; lastKnownFileType = sourcecode.swift; path = FrameworkExtensionsSpec.swift; sourceTree = "<group>"; };
 		98400F5A1BD24DC5008C5DDE /* carthage-bash-completion */ = {isa = PBXFileReference; lastKnownFileType = text; path = "carthage-bash-completion"; sourceTree = "<group>"; };
 		98400F5B1BD24DC5008C5DDE /* carthage-zsh-completion */ = {isa = PBXFileReference; lastKnownFileType = text; path = "carthage-zsh-completion"; sourceTree = "<group>"; };
-<<<<<<< HEAD
 		B1F27D3D1E45382B002D4754 /* VersionFileSpec.swift */ = {isa = PBXFileReference; fileEncoding = 4; lastKnownFileType = sourcecode.swift; path = VersionFileSpec.swift; sourceTree = "<group>"; };
 		B1F27D3F1E4541A1002D4754 /* TestVersionFile */ = {isa = PBXFileReference; explicitFileType = text.json; fileEncoding = 4; path = TestVersionFile; sourceTree = "<group>"; };
-=======
 		BE0292481E403355004FB579 /* XCDBLDExtensions.swift */ = {isa = PBXFileReference; fileEncoding = 4; lastKnownFileType = sourcecode.swift; path = XCDBLDExtensions.swift; sourceTree = "<group>"; };
 		BE02925A1E40363B004FB579 /* XCDBLD.framework */ = {isa = PBXFileReference; lastKnownFileType = wrapper.framework; path = XCDBLD.framework; sourceTree = BUILT_PRODUCTS_DIR; };
->>>>>>> b64f19bd
 		BE624F471E1341E900EAEFC9 /* DuplicateDependenciesCartfile */ = {isa = PBXFileReference; fileEncoding = 4; lastKnownFileType = text; path = DuplicateDependenciesCartfile; sourceTree = "<group>"; };
 		BEB076641C8A1FD800ABD373 /* Curry.framework */ = {isa = PBXFileReference; lastKnownFileType = wrapper.framework; path = Curry.framework; sourceTree = BUILT_PRODUCTS_DIR; };
 		BEB076651C8A1FD800ABD373 /* Tentacle.framework */ = {isa = PBXFileReference; lastKnownFileType = wrapper.framework; path = Tentacle.framework; sourceTree = BUILT_PRODUCTS_DIR; };
@@ -771,11 +765,7 @@
 			files = (
 				D0AAAB4A19FAEDB4007B24B3 /* Errors.swift in Sources */,
 				D0DE89441A0F2D9B0030A3EC /* Scannable.swift in Sources */,
-<<<<<<< HEAD
 				F162F3421D63D8A900809D7E /* VersionFile.swift in Sources */,
-				CD2482671E1A05F50001EFE2 /* MachOType.swift in Sources */,
-=======
->>>>>>> b64f19bd
 				D01D82D71A10160700F0DD94 /* Resolver.swift in Sources */,
 				BE02925D1E4036C8004FB579 /* XCDBLDExtensions.swift in Sources */,
 				D074EDC51A049283001DE082 /* FrameworkExtensions.swift in Sources */,
