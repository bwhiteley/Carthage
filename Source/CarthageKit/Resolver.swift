--- conflicted
+++ resolved
@@ -35,18 +35,53 @@
 	///
 	/// Sends each recursive dependency with its resolved version, in the order
 	/// that they should be built.
-<<<<<<< HEAD
 	public func resolveDependenciesInCartfile(cartfile: Cartfile, lastResolved: ResolvedCartfile? = nil, dependenciesToUpdate: [String]? = nil) -> SignalProducer<Dependency<PinnedVersion>, CarthageError> {
-		return nodePermutationsForCartfile(cartfile)
-=======
-	public func resolveDependenciesInCartfile(cartfile: Cartfile) -> SignalProducer<Dependency<PinnedVersion>, CarthageError> {
 		return resolveDependenciesFromNodePermutations(nodePermutationsForCartfile(cartfile))
-			.flatMap(.Merge) { graph -> SignalProducer<Dependency<PinnedVersion>, CarthageError> in
-				return SignalProducer(values: graph.orderedNodes)
-					.map { node in
-						node.dependencies = graph.edges[node] ?? []
+			.map { graph -> (DependencyGraph, [DependencyNode]) in
+				let orderedNodes = graph.orderedNodes.map { node -> DependencyNode in
+					node.dependencies = graph.edges[node] ?? []
+					return node
+				}
+				return (graph, orderedNodes)
+			}
+			.flatMap(.Merge) { graph, orderedNodes -> SignalProducer<Dependency<PinnedVersion>, CarthageError> in
+				let orderedNodesProducer = SignalProducer<DependencyNode, CarthageError>(values: orderedNodes)
+
+				guard
+					let dependenciesToUpdate = dependenciesToUpdate,
+					let lastResolved = lastResolved
+					where !dependenciesToUpdate.isEmpty else {
+					// All the dependencies are affected.
+					return orderedNodesProducer.map { node in node.dependencyVersion }
+				}
+
+				// When target dependencies are specified
+				return orderedNodesProducer.map { node -> Dependency<PinnedVersion>? in
+					// A dependency included in the targets should be affected.
+					if dependenciesToUpdate.contains(node.project.name) {
 						return node.dependencyVersion
 					}
+
+					// Nested dependencies of the targets should also be affected.
+					for (edge, nodeSet) in graph.edges {
+						if dependenciesToUpdate.contains(edge.project.name) && nodeSet.contains(node) {
+							return node.dependencyVersion
+						}
+					}
+
+					// The dependencies which are not related to the targets
+					// should not be affected, so use the version in the last
+					// Cartfile.resolved.
+					for dependency in lastResolved.dependencies {
+						if dependency.project == node.project {
+							return dependency
+						}
+					}
+
+					// Skip newly added nodes which are not in the targets.
+					return nil
+				}
+				.ignoreNil()
 			}
 	}
 
@@ -74,7 +109,6 @@
 
 	private func resolveDependenciesFromNodePermutations(permutationsProducer: SignalProducer<[DependencyNode], CarthageError>) -> SignalProducer<DependencyGraph, CarthageError> {
 		return permutationsProducer
->>>>>>> c00d081b
 			.flatMap(.Concat) { rootNodes -> SignalProducer<Event<DependencyGraph, CarthageError>, CarthageError> in
 				return self.graphPermutationsForEachNode(rootNodes, dependencyOf: nil, basedOnGraph: DependencyGraph())
 					.promoteErrors(CarthageError.self)
@@ -84,48 +118,6 @@
 			.dematerializeErrorsIfEmpty()
 			.take(1)
 			.observeOn(QueueScheduler(queue: dispatch_get_global_queue(DISPATCH_QUEUE_PRIORITY_DEFAULT, 0), name: "org.carthage.CarthageKit.Resolver.resolveDependencesInCartfile"))
-<<<<<<< HEAD
-			.flatMap(.Merge) { graph -> SignalProducer<Dependency<PinnedVersion>, CarthageError> in
-				let orderedNodes = SignalProducer<DependencyNode, CarthageError>(values: graph.orderedNodes)
-
-				guard
-					let dependenciesToUpdate = dependenciesToUpdate,
-					let lastResolved = lastResolved
-					where !dependenciesToUpdate.isEmpty else {
-					// All the dependencies are affected.
-					return orderedNodes.map { node in node.dependencyVersion }
-				}
-
-				// When target dependencies are specified
-				return orderedNodes.map { node -> Dependency<PinnedVersion>? in
-					// A dependency included in the targets should be affected.
-					if dependenciesToUpdate.contains(node.project.name) {
-						return node.dependencyVersion
-					}
-
-					// Nested dependencies of the targets should also be affected.
-					for (edge, nodeSet) in graph.edges {
-						if dependenciesToUpdate.contains(edge.project.name) && nodeSet.contains(node) {
-							return node.dependencyVersion
-						}
-					}
-
-					// The dependencies which are not related to the targets
-					// should not be affected, so use the version in the last
-					// Cartfile.resolved.
-					for dependency in lastResolved.dependencies {
-						if dependency.project == node.project {
-							return dependency
-						}
-					}
-
-					// Skip newly added nodes which are not in the targets.
-					return nil
-				}
-				.ignoreNil()
-			}
-=======
->>>>>>> c00d081b
 	}
 
 	/// Sends all permutations of valid DependencyNodes, corresponding to the
