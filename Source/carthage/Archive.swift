--- conflicted
+++ resolved
@@ -11,13 +11,7 @@
 import Foundation
 import Result
 import ReactiveSwift
-<<<<<<< HEAD
-#else
-import ReactiveCocoa
-#endif
 import XCDBLD
-=======
->>>>>>> 20447f24
 
 public struct ArchiveCommand: CommandProtocol {
 	public struct Options: OptionsProtocol {
