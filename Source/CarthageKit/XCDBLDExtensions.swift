import Foundation
import ReactiveSwift
import ReactiveTask
import Result
import XCDBLD

extension MachOType {
    /// Attempts to parse a Mach-O type from a string returned from `xcodebuild`.
    public static func from(string: String) -> Result<MachOType, CarthageError> {
        return Result(self.init(rawValue: string), failWith: .parseError(description: "unexpected Mach-O type \"\(string)\""))
    }
}

extension Platform {
<<<<<<< HEAD
    /// The relative path at which binaries corresponding to this platform will
    /// be stored.
    public var relativePath: String {
        let subfolderName = rawValue
        return (Constants.binariesFolderPath as NSString).appendingPathComponent(subfolderName)
    }
=======
	/// The relative path at which binaries corresponding to this platform will
	/// be stored.
	public var relativePath: String {
		let subfolderName = rawValue
		return (Constants.binariesFolderPath as NSString).appendingPathComponent(subfolderName)
	}

	/// The relative URL at which binaries corresponding to this platform will
	/// be stored.
	public var relativeURL: URL? {
		let subfolderName = rawValue
		return URL(string: Constants.binariesFolderPath)?.appendingPathComponent(subfolderName, isDirectory: true)
	}
>>>>>>> 483d4328
}

extension ProjectLocator {
    /// Attempts to locate projects and workspaces within the given directory.
    ///
    /// Sends all matches in preferential order.
    public static func locate(in directoryURL: URL) -> SignalProducer<ProjectLocator, CarthageError> {
        let enumerationOptions: FileManager.DirectoryEnumerationOptions = [ .skipsHiddenFiles, .skipsPackageDescendants ]

        return Git.gitmodulesEntriesInRepository(directoryURL, revision: nil)
            .map { directoryURL.appendingPathComponent($0.path) }
            .concat(value: directoryURL.appendingPathComponent(carthageProjectCheckoutsPath))
            .collect()
            .flatMap(.merge) { directoriesToSkip -> SignalProducer<URL, CarthageError> in
                return FileManager.default.reactive
                    .enumerator(at: directoryURL.resolvingSymlinksInPath(), includingPropertiesForKeys: [ .typeIdentifierKey ], options: enumerationOptions, catchErrors: true)
                    .map { _, url in url }
                    .filter { url in
                        return !directoriesToSkip.contains { $0.hasSubdirectory(url) }
                }
            }
            .filterMap { url -> ProjectLocator? in
                if let uti = url.typeIdentifier.value {
                    if UTTypeConformsTo(uti as CFString, "com.apple.dt.document.workspace" as CFString) {
                        return .workspace(url)
                    } else if UTTypeConformsTo(uti as CFString, "com.apple.xcode.project" as CFString) {
                        return .projectFile(url)
                    }
                }
                return nil
            }
            .collect()
            .map { $0.sorted() }
            .flatMap(.merge) { SignalProducer<ProjectLocator, CarthageError>($0) }
    }

    /// Sends each scheme found in the receiver.
    public func schemes() -> SignalProducer<Scheme, CarthageError> {
        return Xcode.listSchemeNames(project: self)
            .map { (line: String) -> Scheme in
                let trimmed = line.trimmingCharacters(in: .whitespaces)
                return Scheme(trimmed)
        }
    }
}

extension SDK {
    /// Attempts to parse an SDK name from a string returned from `xcodebuild`.
    public static func from(string: String) -> Result<SDK, CarthageError> {
        return Result(self.init(rawValue: string.lowercased()), failWith: .parseError(description: "unexpected SDK key \"\(string)\""))
    }

    /// Split the given SDKs into simulator ones and device ones.
    internal static func splitSDKs<S: Sequence>(_ sdks: S) -> (simulators: [SDK], devices: [SDK]) where S.Iterator.Element == SDK {
        return (
            simulators: sdks.filter { $0.isSimulator },
            devices: sdks.filter { !$0.isSimulator }
        )
    }
}<|MERGE_RESOLUTION|>--- conflicted
+++ resolved
@@ -12,28 +12,19 @@
 }
 
 extension Platform {
-<<<<<<< HEAD
     /// The relative path at which binaries corresponding to this platform will
     /// be stored.
     public var relativePath: String {
         let subfolderName = rawValue
         return (Constants.binariesFolderPath as NSString).appendingPathComponent(subfolderName)
     }
-=======
-	/// The relative path at which binaries corresponding to this platform will
-	/// be stored.
-	public var relativePath: String {
-		let subfolderName = rawValue
-		return (Constants.binariesFolderPath as NSString).appendingPathComponent(subfolderName)
-	}
 
-	/// The relative URL at which binaries corresponding to this platform will
-	/// be stored.
-	public var relativeURL: URL? {
-		let subfolderName = rawValue
-		return URL(string: Constants.binariesFolderPath)?.appendingPathComponent(subfolderName, isDirectory: true)
-	}
->>>>>>> 483d4328
+    /// The relative URL at which binaries corresponding to this platform will
+    /// be stored.
+    public var relativeURL: URL? {
+        let subfolderName = rawValue
+        return URL(string: Constants.binariesFolderPath)?.appendingPathComponent(subfolderName, isDirectory: true)
+    }
 }
 
 extension ProjectLocator {
