--- conflicted
+++ resolved
@@ -6,849 +6,6 @@
 import ReactiveTask
 import XCDBLD
 
-<<<<<<< HEAD
-=======
-/// Emits the currect Swift version
-internal func swiftVersion(usingToolchain toolchain: String? = nil) -> SignalProducer<String, SwiftVersionError> {
-	return determineSwiftVersion(usingToolchain: toolchain).replayLazily(upTo: 1)
-}
-
-/// Attempts to determine the local version of swift
-private func determineSwiftVersion(usingToolchain toolchain: String?) -> SignalProducer<String, SwiftVersionError> {
-	let taskDescription = Task("/usr/bin/env", arguments: compilerVersionArguments(usingToolchain: toolchain))
-
-	return taskDescription.launch(standardInput: nil)
-		.ignoreTaskData()
-		.mapError { _ in SwiftVersionError.unknownLocalSwiftVersion }
-		.map { data -> String? in
-			return parseSwiftVersionCommand(output: String(data: data, encoding: .utf8))
-		}
-		.attemptMap { Result($0, failWith: SwiftVersionError.unknownLocalSwiftVersion) }
-}
-
-private func compilerVersionArguments(usingToolchain toolchain: String?) -> [String] {
-	if let toolchain = toolchain {
-		return ["xcrun", "--toolchain", toolchain, "swift", "--version"]
-	} else {
-		return ["xcrun", "swift", "--version"]
-	}
-}
-
-/// Parses output of `swift --version` for the version string.
-private func parseSwiftVersionCommand(output: String?) -> String? {
-	guard
-		let output = output,
-		let regex = try? NSRegularExpression(pattern: "Apple Swift version ([^\\s]+) .*\\((.[^\\)]+)\\)", options: []),
-		let match = regex.firstMatch(in: output, options: [], range: NSRange(output.startIndex..., in: output))
-		else
-	{
-		return nil
-	}
-
-	guard match.numberOfRanges == 3 else { return nil }
-
-	let first = output[Range(match.range(at: 1), in: output)!]
-	let second = output[Range(match.range(at: 2), in: output)!]
-	return "\(first) (\(second))"
-}
-
-/// Determines the Swift version of a framework at a given `URL`.
-internal func frameworkSwiftVersionIfIsSwiftFramework(_ frameworkURL: URL) -> SignalProducer<String?, SwiftVersionError> {
-	guard isSwiftFramework(frameworkURL) else {
-		return SignalProducer(value: nil)
-	}
-	return frameworkSwiftVersion(frameworkURL).map(Optional.some)
-}
-
-/// Determines the Swift version of a framework at a given `URL`.
-internal func frameworkSwiftVersion(_ frameworkURL: URL) -> SignalProducer<String, SwiftVersionError> {
-
-	guard
-		let swiftHeaderURL = frameworkURL.swiftHeaderURL(),
-		let data = try? Data(contentsOf: swiftHeaderURL),
-		let contents = String(data: data, encoding: .utf8),
-		let swiftVersion = parseSwiftVersionCommand(output: contents)
-		else {
-			return SignalProducer(error: .unknownFrameworkSwiftVersion(message: "Could not derive version from header file."))
-	}
-
-	return SignalProducer(value: swiftVersion)
-}
-
-internal func dSYMSwiftVersion(_ dSYMURL: URL) -> SignalProducer<String, SwiftVersionError> {
-
-	// Pick one architecture
-	guard let arch = architecturesInPackage(dSYMURL).first()?.value else {
-		return SignalProducer(error: .unknownFrameworkSwiftVersion(message: "No architectures found in dSYM."))
-	}
-
-	// Check the .debug_info section left from the compiler in the dSYM.
-	let task = Task("/usr/bin/xcrun", arguments: ["dwarfdump", "--arch=\(arch)", "--debug-info", dSYMURL.path])
-
-	//	$ dwarfdump --debug-info Carthage/Build/iOS/Swiftz.framework.dSYM
-	//		----------------------------------------------------------------------
-	//	File: Carthage/Build/iOS/Swiftz.framework.dSYM/Contents/Resources/DWARF/Swiftz (i386)
-	//	----------------------------------------------------------------------
-	//	.debug_info contents:
-	//
-	//	0x00000000: Compile Unit: length = 0x000000ac  version = 0x0004  abbr_offset = 0x00000000  addr_size = 0x04  (next CU at 0x000000b0)
-	//
-	//	0x0000000b: TAG_compile_unit [1] *
-	//	AT_producer( "Apple Swift version 4.1.2 effective-3.3.2 (swiftlang-902.0.54 clang-902.0.39.2) -emit-object /Users/Tommaso/<redacted>
-
-	let versions: [String]?  = task.launch(standardInput: nil)
-		.ignoreTaskData()
-		.map { String(data: $0, encoding: .utf8) ?? "" }
-		.filter { !$0.isEmpty }
-		.flatMap(.merge) { (output: String) -> SignalProducer<String, NoError> in
-			output.linesProducer
-		}
-		.filter { $0.contains("AT_producer") }
-		.uniqueValues()
-		.map { parseSwiftVersionCommand(output: .some($0)) }
-		.skipNil()
-		.uniqueValues()
-		.collect()
-		.single()?
-		.value
-
-	let numberOfVersions = versions?.count ?? 0
-	guard numberOfVersions != 0 else {
-		return SignalProducer(error: .unknownFrameworkSwiftVersion(message: "No version found in dSYM."))
-	}
-
-	guard numberOfVersions == 1 else {
-		let versionsString = versions!.joined(separator: " ")
-		return SignalProducer(error: .unknownFrameworkSwiftVersion(message: "More than one found in dSYM - \(versionsString) ."))
-	}
-
-	return SignalProducer<String, SwiftVersionError>(value: versions!.first!)
-}
-
-/// Determines whether a framework was built with Swift
-internal func isSwiftFramework(_ frameworkURL: URL) -> Bool {
-	return frameworkURL.swiftmoduleURL() != nil
-}
-
-/// Emits the framework URL if it matches the local Swift version and errors if not.
-internal func checkSwiftFrameworkCompatibility(_ frameworkURL: URL, usingToolchain toolchain: String?) -> SignalProducer<URL, SwiftVersionError> {
-	return SignalProducer.combineLatest(swiftVersion(usingToolchain: toolchain), frameworkSwiftVersion(frameworkURL))
-		.attemptMap { localSwiftVersion, frameworkSwiftVersion in
-			return localSwiftVersion == frameworkSwiftVersion
-				? .success(frameworkURL)
-				: .failure(.incompatibleFrameworkSwiftVersions(local: localSwiftVersion, framework: frameworkSwiftVersion))
-		}
-}
-
-/// Emits the framework URL if it is compatible with the build environment and errors if not.
-internal func checkFrameworkCompatibility(_ frameworkURL: URL, usingToolchain toolchain: String?) -> SignalProducer<URL, SwiftVersionError> {
-	if isSwiftFramework(frameworkURL) {
-		return checkSwiftFrameworkCompatibility(frameworkURL, usingToolchain: toolchain)
-	} else {
-		return SignalProducer(value: frameworkURL)
-	}
-}
-
-/// Creates a task description for executing `xcodebuild` with the given
-/// arguments.
-public func xcodebuildTask(_ tasks: [String], _ buildArguments: BuildArguments) -> Task {
-	return Task("/usr/bin/xcrun", arguments: buildArguments.arguments + tasks)
-}
-
-/// Creates a task description for executing `xcodebuild` with the given
-/// arguments.
-public func xcodebuildTask(_ task: String, _ buildArguments: BuildArguments) -> Task {
-	return xcodebuildTask([task], buildArguments)
-}
-
-/// Finds schemes of projects or workspaces, which Carthage should build, found
-/// within the given directory.
-public func buildableSchemesInDirectory( // swiftlint:disable:this function_body_length
-	_ directoryURL: URL,
-	withConfiguration configuration: String,
-	forPlatforms platforms: Set<Platform> = []
-) -> SignalProducer<(Scheme, ProjectLocator), CarthageError> {
-	precondition(directoryURL.isFileURL)
-	let locator = ProjectLocator
-			.locate(in: directoryURL)
-			.flatMap(.concat) { project -> SignalProducer<(ProjectLocator, [Scheme]), CarthageError> in
-				return project
-					.schemes()
-					.collect()
-					.flatMapError { error in
-						if case .noSharedSchemes = error {
-							return .init(value: [])
-						} else {
-							return .init(error: error)
-						}
-					}
-					.map { (project, $0) }
-			}
-			.replayLazily(upTo: Int.max)
-	return locator
-		.collect()
-		// Allow dependencies which have no projects, not to error out with
-		// `.noSharedFrameworkSchemes`.
-		.filter { projects in !projects.isEmpty }
-		.flatMap(.merge) { (projects: [(ProjectLocator, [Scheme])]) -> SignalProducer<(Scheme, ProjectLocator), CarthageError> in
-			return schemesInProjects(projects).flatten()
-		}
-		.flatMap(.concurrent(limit: 4)) { scheme, project -> SignalProducer<(Scheme, ProjectLocator), CarthageError> in
-			/// Check whether we should the scheme by checking against the project. If we're building
-			/// from a workspace, then it might include additional targets that would trigger our
-			/// check.
-			let buildArguments = BuildArguments(project: project, scheme: scheme, configuration: configuration)
-			return shouldBuildScheme(buildArguments, platforms)
-				.filter { $0 }
-				.map { _ in (scheme, project) }
-		}
-		.flatMap(.concurrent(limit: 4)) { scheme, project -> SignalProducer<(Scheme, ProjectLocator), CarthageError> in
-			return locator
-				// This scheduler hop is required to avoid disallowed recursive signals.
-				// See https://github.com/ReactiveCocoa/ReactiveCocoa/pull/2042.
-				.start(on: QueueScheduler(qos: .default, name: "org.carthage.CarthageKit.Xcode.buildInDirectory"))
-				// Pick up the first workspace which can build the scheme.
-				.flatMap(.concat) { project, schemes -> SignalProducer<ProjectLocator, CarthageError> in
-					switch project {
-					case .workspace where schemes.contains(scheme):
-						let buildArguments = BuildArguments(project: project, scheme: scheme, configuration: configuration)
-						return shouldBuildScheme(buildArguments, platforms)
-							.filter { $0 }
-							.map { _ in project }
-
-					default:
-						return .empty
-					}
-				}
-				// If there is no appropriate workspace, use the project in
-				// which the scheme is defined instead.
-				.concat(value: project)
-				.take(first: 1)
-				.map { project in (scheme, project) }
-		}
-		.collect()
-		.flatMap(.merge) { (schemes: [(Scheme, ProjectLocator)]) -> SignalProducer<(Scheme, ProjectLocator), CarthageError> in
-			if !schemes.isEmpty {
-				return .init(schemes)
-			} else {
-				return .init(error: .noSharedFrameworkSchemes(.git(GitURL(directoryURL.path)), platforms))
-			}
-		}
-}
-
-/// Sends pairs of a scheme and a project, the scheme actually resides in
-/// the project.
-public func schemesInProjects(_ projects: [(ProjectLocator, [Scheme])]) -> SignalProducer<[(Scheme, ProjectLocator)], CarthageError> {
-	return SignalProducer<(ProjectLocator, [Scheme]), CarthageError>(projects)
-		.map { (project: ProjectLocator, schemes: [Scheme]) in
-			// Only look for schemes that actually reside in the project
-			let containedSchemes = schemes.filter { scheme -> Bool in
-				let schemePath = project.fileURL.appendingPathComponent("xcshareddata/xcschemes/\(scheme).xcscheme").path
-				return FileManager.default.fileExists(atPath: schemePath)
-			}
-			return (project, containedSchemes)
-		}
-		.filter { (project: ProjectLocator, schemes: [Scheme]) in
-			switch project {
-			case .projectFile where !schemes.isEmpty:
-				return true
-
-			default:
-				return false
-			}
-		}
-		.flatMap(.concat) { project, schemes in
-			return SignalProducer<(Scheme, ProjectLocator), CarthageError>(schemes.map { ($0, project) })
-		}
-		.collect()
-}
-
-/// Describes the type of frameworks.
-internal enum FrameworkType {
-	/// A dynamic framework.
-	case dynamic
-
-	/// A static framework.
-	case `static`
-
-	init?(productType: ProductType, machOType: MachOType) {
-		switch (productType, machOType) {
-		case (.framework, .dylib):
-			self = .dynamic
-
-		case (.framework, .staticlib):
-			self = .static
-
-		case _:
-			return nil
-		}
-	}
-
-	/// Folder name for static framework's subdirectory
-	static let staticFolderName = "Static"
-}
-
-/// Describes the type of packages, given their CFBundlePackageType.
-internal enum PackageType: String {
-	/// A .framework package.
-	case framework = "FMWK"
-
-	/// A .bundle package. Some frameworks might have this package type code
-	/// (e.g. https://github.com/ResearchKit/ResearchKit/blob/1.3.0/ResearchKit/Info.plist#L15-L16).
-	case bundle = "BNDL"
-
-	/// A .dSYM package.
-	case dSYM = "dSYM"
-}
-
-/// Finds the built product for the given settings, then copies it (preserving
-/// its name) into the given folder. The folder will be created if it does not
-/// already exist.
-///
-/// If this built product has any *.bcsymbolmap files they will also be copied.
-///
-/// Returns a signal that will send the URL after copying upon .success.
-private func copyBuildProductIntoDirectory(_ directoryURL: URL, _ settings: BuildSettings) -> SignalProducer<URL, CarthageError> {
-	let target = settings.wrapperName.map(directoryURL.appendingPathComponent)
-	return SignalProducer(result: target.fanout(settings.wrapperURL))
-		.flatMap(.merge) { target, source in
-			return copyProduct(source.resolvingSymlinksInPath(), target)
-		}
-		.flatMap(.merge) { url in
-			return copyBCSymbolMapsForBuildProductIntoDirectory(directoryURL, settings)
-				.then(SignalProducer<URL, CarthageError>(value: url))
-		}
-}
-
-/// Finds any *.bcsymbolmap files for the built product and copies them into
-/// the given folder. Does nothing if bitcode is disabled.
-///
-/// Returns a signal that will send the URL after copying for each file.
-private func copyBCSymbolMapsForBuildProductIntoDirectory(_ directoryURL: URL, _ settings: BuildSettings) -> SignalProducer<URL, CarthageError> {
-	if settings.bitcodeEnabled.value == true {
-		return SignalProducer(result: settings.wrapperURL)
-			.flatMap(.merge) { wrapperURL in BCSymbolMapsForFramework(wrapperURL) }
-			.copyFileURLsIntoDirectory(directoryURL)
-	} else {
-		return .empty
-	}
-}
-
-/// Attempts to merge the given executables into one fat binary, written to
-/// the specified URL.
-private func mergeExecutables(_ executableURLs: [URL], _ outputURL: URL) -> SignalProducer<(), CarthageError> {
-	precondition(outputURL.isFileURL)
-
-	return SignalProducer<URL, CarthageError>(executableURLs)
-		.attemptMap { url -> Result<String, CarthageError> in
-			if url.isFileURL {
-				return .success(url.path)
-			} else {
-				return .failure(.parseError(description: "expected file URL to built executable, got \(url)"))
-			}
-		}
-		.collect()
-		.flatMap(.merge) { executablePaths -> SignalProducer<TaskEvent<Data>, CarthageError> in
-			let lipoTask = Task("/usr/bin/xcrun", arguments: [ "lipo", "-create" ] + executablePaths + [ "-output", outputURL.path ])
-
-			return lipoTask.launch()
-				.mapError(CarthageError.taskError)
-		}
-		.then(SignalProducer<(), CarthageError>.empty)
-}
-
-private func mergeSwiftHeaderFiles(_ simulatorExecutableURL: URL,
-								   _ deviceExecutableURL: URL,
-								   _ executableOutputURL: URL) -> SignalProducer<(), CarthageError> {
-	precondition(simulatorExecutableURL.isFileURL)
-	precondition(deviceExecutableURL.isFileURL)
-	precondition(executableOutputURL.isFileURL)
-
-    let includeTargetConditionals = """
-                                    #ifndef TARGET_OS_SIMULATOR
-                                    #include <TargetConditionals.h>
-                                    #endif\n
-                                    """
-	let conditionalPrefix = "#if TARGET_OS_SIMULATOR\n"
-	let conditionalElse = "\n#else\n"
-	let conditionalSuffix = "\n#endif\n"
-
-	let includeTargetConditionalsContents = includeTargetConditionals.data(using: .utf8)!
-	let conditionalPrefixContents = conditionalPrefix.data(using: .utf8)!
-	let conditionalElseContents = conditionalElse.data(using: .utf8)!
-	let conditionalSuffixContents = conditionalSuffix.data(using: .utf8)!
-
-	guard let simulatorHeaderURL = simulatorExecutableURL.deletingLastPathComponent().swiftHeaderURL() else { return .empty }
-	guard let simulatorHeaderContents = FileManager.default.contents(atPath: simulatorHeaderURL.path) else { return .empty }
-	guard let deviceHeaderURL = deviceExecutableURL.deletingLastPathComponent().swiftHeaderURL() else { return .empty }
-	guard let deviceHeaderContents = FileManager.default.contents(atPath: deviceHeaderURL.path) else { return .empty }
-	guard let outputURL = executableOutputURL.deletingLastPathComponent().swiftHeaderURL() else { return .empty }
-
-	var fileContents = Data()
-
-	fileContents.append(includeTargetConditionalsContents)
-	fileContents.append(conditionalPrefixContents)
-	fileContents.append(simulatorHeaderContents)
-	fileContents.append(conditionalElseContents)
-	fileContents.append(deviceHeaderContents)
-	fileContents.append(conditionalSuffixContents)
-
-	switch FileManager.default.createFile(atPath: outputURL.path, contents: fileContents) {
-	case false: return .init(error: .writeFailed(outputURL, nil))
-	case true: return .empty
-	}
-}
-
-/// If the given source URL represents an LLVM module, copies its contents into
-/// the destination module.
-///
-/// Sends the URL to each file after copying.
-private func mergeModuleIntoModule(_ sourceModuleDirectoryURL: URL, _ destinationModuleDirectoryURL: URL) -> SignalProducer<URL, CarthageError> {
-	precondition(sourceModuleDirectoryURL.isFileURL)
-	precondition(destinationModuleDirectoryURL.isFileURL)
-
-	return FileManager.default.reactive
-		.enumerator(at: sourceModuleDirectoryURL, includingPropertiesForKeys: [], options: [ .skipsSubdirectoryDescendants, .skipsHiddenFiles ], catchErrors: true)
-		.attemptMap { _, url -> Result<URL, CarthageError> in
-			let lastComponent = url.lastPathComponent
-			let destinationURL = destinationModuleDirectoryURL.appendingPathComponent(lastComponent).resolvingSymlinksInPath()
-
-			return Result(at: destinationURL, attempt: {
-				try FileManager.default.copyItem(at: url, to: $0, avoiding·rdar·32984063: true)
-				return $0
-			})
-		}
-}
-
-/// Determines whether the specified framework type should be built automatically.
-private func shouldBuildFrameworkType(_ frameworkType: FrameworkType?) -> Bool {
-	return frameworkType != nil
-}
-
-/// Determines whether the given scheme should be built automatically.
-private func shouldBuildScheme(_ buildArguments: BuildArguments, _ forPlatforms: Set<Platform>) -> SignalProducer<Bool, CarthageError> {
-	precondition(buildArguments.scheme != nil)
-
-	return BuildSettings.load(with: buildArguments)
-		.flatMap(.concat) { settings -> SignalProducer<FrameworkType?, CarthageError> in
-			let frameworkType = SignalProducer(result: settings.frameworkType)
-
-			if forPlatforms.isEmpty {
-				return frameworkType
-					.flatMapError { _ in .empty }
-			} else {
-				return settings.buildSDKs
-					.filter { forPlatforms.contains($0.platform) }
-					.flatMap(.merge) { _ in frameworkType }
-					.flatMapError { _ in .empty }
-			}
-		}
-		.filter(shouldBuildFrameworkType)
-		// If we find any framework target, we should indeed build this scheme.
-		.map { _ in true }
-		// Otherwise, nope.
-		.concat(value: false)
-		.take(first: 1)
-}
-
-/// Aggregates all of the build settings sent on the given signal, associating
-/// each with the name of its target.
-///
-/// Returns a signal which will send the aggregated dictionary upon completion
-/// of the input signal, then itself complete.
-private func settingsByTarget<Error>(_ producer: SignalProducer<TaskEvent<BuildSettings>, Error>) -> SignalProducer<TaskEvent<[String: BuildSettings]>, Error> {
-	return SignalProducer { observer, lifetime in
-		var settings: [String: BuildSettings] = [:]
-
-		producer.startWithSignal { signal, signalDisposable in
-			lifetime += signalDisposable
-
-			signal.observe { event in
-				switch event {
-				case let .value(settingsEvent):
-					let transformedEvent = settingsEvent.map { settings in [ settings.target: settings ] }
-
-					if let transformed = transformedEvent.value {
-						settings.merge(transformed) { _, new in new }
-					} else {
-						observer.send(value: transformedEvent)
-					}
-
-				case let .failed(error):
-					observer.send(error: error)
-
-				case .completed:
-					observer.send(value: .success(settings))
-					observer.sendCompleted()
-
-				case .interrupted:
-					observer.sendInterrupted()
-				}
-			}
-		}
-	}
-}
-
-/// Combines the built products corresponding to the given settings, by creating
-/// a fat binary of their executables and merging any Swift modules together,
-/// generating a new built product in the given directory.
-///
-/// In order for this process to make any sense, the build products should have
-/// been created from the same target, and differ only in the SDK they were
-/// built for.
-///
-/// Any *.bcsymbolmap files for the built products are also copied.
-///
-/// Upon .success, sends the URL to the merged product, then completes.
-private func mergeBuildProducts(
-	deviceBuildSettings: BuildSettings,
-	simulatorBuildSettings: BuildSettings,
-	into destinationFolderURL: URL
-) -> SignalProducer<URL, CarthageError> {
-	return copyBuildProductIntoDirectory(destinationFolderURL, deviceBuildSettings)
-		.flatMap(.merge) { productURL -> SignalProducer<URL, CarthageError> in
-			let executableURLs = (deviceBuildSettings.executableURL.fanout(simulatorBuildSettings.executableURL)).map { [ $0, $1 ] }
-			let outputURL = deviceBuildSettings.executablePath.map(destinationFolderURL.appendingPathComponent)
-
-			let mergeProductBinaries = SignalProducer(result: executableURLs.fanout(outputURL))
-				.flatMap(.concat) { (executableURLs: [URL], outputURL: URL) -> SignalProducer<(), CarthageError> in
-					return mergeExecutables(
-						executableURLs.map { $0.resolvingSymlinksInPath() },
-						outputURL.resolvingSymlinksInPath()
-					)
-				}
-
-			let mergeProductSwiftHeaderFilesIfNeeded = SignalProducer.zip(simulatorBuildSettings.executableURL, deviceBuildSettings.executableURL, outputURL)
-				.flatMap(.concat) { (simulatorURL: URL, deviceURL: URL, outputURL: URL) -> SignalProducer<(), CarthageError> in
-					guard isSwiftFramework(productURL) else { return .empty }
-
-					return mergeSwiftHeaderFiles(
-						simulatorURL.resolvingSymlinksInPath(),
-						deviceURL.resolvingSymlinksInPath(),
-						outputURL.resolvingSymlinksInPath()
-					)
-				}
-
-			let sourceModulesURL = SignalProducer(result: simulatorBuildSettings.relativeModulesPath.fanout(simulatorBuildSettings.builtProductsDirectoryURL))
-				.filter { $0.0 != nil }
-				.map { modulesPath, productsURL in
-					return productsURL.appendingPathComponent(modulesPath!)
-				}
-
-			let destinationModulesURL = SignalProducer(result: deviceBuildSettings.relativeModulesPath)
-				.filter { $0 != nil }
-				.map { modulesPath -> URL in
-					return destinationFolderURL.appendingPathComponent(modulesPath!)
-				}
-
-			let mergeProductModules = SignalProducer.zip(sourceModulesURL, destinationModulesURL)
-				.flatMap(.merge) { (source: URL, destination: URL) -> SignalProducer<URL, CarthageError> in
-					return mergeModuleIntoModule(source, destination)
-				}
-
-			return mergeProductBinaries
-				.then(mergeProductSwiftHeaderFilesIfNeeded)
-				.then(mergeProductModules)
-				.then(copyBCSymbolMapsForBuildProductIntoDirectory(destinationFolderURL, simulatorBuildSettings))
-				.then(SignalProducer<URL, CarthageError>(value: productURL))
-		}
-}
-
-/// A callback function used to determine whether or not an SDK should be built
-public typealias SDKFilterCallback = (_ sdks: [SDK], _ scheme: Scheme, _ configuration: String, _ project: ProjectLocator) -> Result<[SDK], CarthageError>
-
-/// Builds one scheme of the given project, for all supported SDKs.
-///
-/// Returns a signal of all standard output from `xcodebuild`, and a signal
-/// which will send the URL to each product successfully built.
-public func buildScheme( // swiftlint:disable:this function_body_length cyclomatic_complexity
-	_ scheme: Scheme,
-	withOptions options: BuildOptions,
-	inProject project: ProjectLocator,
-	rootDirectoryURL: URL,
-	workingDirectoryURL: URL,
-	sdkFilter: @escaping SDKFilterCallback = { sdks, _, _, _ in .success(sdks) }
-) -> SignalProducer<TaskEvent<URL>, CarthageError> {
-	precondition(workingDirectoryURL.isFileURL)
-
-	let buildArgs = BuildArguments(
-		project: project,
-		scheme: scheme,
-		configuration: options.configuration,
-		derivedDataPath: options.derivedDataPath,
-		toolchain: options.toolchain
-	)
-
-	return BuildSettings.SDKsForScheme(scheme, inProject: project)
-		.flatMap(.concat) { sdk -> SignalProducer<SDK, CarthageError> in
-			var argsForLoading = buildArgs
-			argsForLoading.sdk = sdk
-
-			return BuildSettings
-				.load(with: argsForLoading)
-				.filter { settings in
-					// Filter out SDKs that require bitcode when bitcode is disabled in
-					// project settings. This is necessary for testing frameworks, which
-					// must add a User-Defined setting of ENABLE_BITCODE=NO.
-					return settings.bitcodeEnabled.value == true || ![.tvOS, .watchOS].contains(sdk)
-				}
-				.map { _ in sdk }
-		}
-		.reduce(into: [:]) { (sdksByPlatform: inout [Platform: Set<SDK>], sdk: SDK) in
-			let platform = sdk.platform
-
-			if var sdks = sdksByPlatform[platform] {
-				sdks.insert(sdk)
-				sdksByPlatform.updateValue(sdks, forKey: platform)
-			} else {
-				sdksByPlatform[platform] = [sdk]
-			}
-		}
-		.flatMap(.concat) { sdksByPlatform -> SignalProducer<(Platform, [SDK]), CarthageError> in
-			if sdksByPlatform.isEmpty {
-				fatalError("No SDKs found for scheme \(scheme)")
-			}
-
-			let values = sdksByPlatform.map { ($0, Array($1)) }
-			return SignalProducer(values)
-		}
-		.flatMap(.concat) { platform, sdks -> SignalProducer<(Platform, [SDK]), CarthageError> in
-			let filterResult = sdkFilter(sdks, scheme, options.configuration, project)
-			return SignalProducer(result: filterResult.map { (platform, $0) })
-		}
-		.filter { _, sdks in
-			return !sdks.isEmpty
-		}
-		.flatMap(.concat) { platform, sdks -> SignalProducer<TaskEvent<URL>, CarthageError> in
-			let folderURL = rootDirectoryURL.appendingPathComponent(platform.relativePath, isDirectory: true).resolvingSymlinksInPath()
-
-			switch sdks.count {
-			case 1:
-				return build(sdk: sdks[0], with: buildArgs, in: workingDirectoryURL)
-					.flatMapTaskEvents(.merge) { settings in
-						return copyBuildProductIntoDirectory(settings.productDestinationPath(in: folderURL), settings)
-					}
-
-			case 2:
-				let (simulatorSDKs, deviceSDKs) = SDK.splitSDKs(sdks)
-				guard let deviceSDK = deviceSDKs.first else {
-					fatalError("Could not find device SDK in \(sdks)")
-				}
-				guard let simulatorSDK = simulatorSDKs.first else {
-					fatalError("Could not find simulator SDK in \(sdks)")
-				}
-
-				return settingsByTarget(build(sdk: deviceSDK, with: buildArgs, in: workingDirectoryURL))
-					.flatMap(.concat) { settingsEvent -> SignalProducer<TaskEvent<(BuildSettings, BuildSettings)>, CarthageError> in
-						switch settingsEvent {
-						case let .launch(task):
-							return SignalProducer(value: .launch(task))
-
-						case let .standardOutput(data):
-							return SignalProducer(value: .standardOutput(data))
-
-						case let .standardError(data):
-							return SignalProducer(value: .standardError(data))
-
-						case let .success(deviceSettingsByTarget):
-							return settingsByTarget(build(sdk: simulatorSDK, with: buildArgs, in: workingDirectoryURL))
-								.flatMapTaskEvents(.concat) { (simulatorSettingsByTarget: [String: BuildSettings]) -> SignalProducer<(BuildSettings, BuildSettings), CarthageError> in
-									assert(
-										deviceSettingsByTarget.count == simulatorSettingsByTarget.count,
-										"Number of targets built for \(deviceSDK) (\(deviceSettingsByTarget.count)) does not match "
-											+ "number of targets built for \(simulatorSDK) (\(simulatorSettingsByTarget.count))"
-									)
-
-									return SignalProducer { observer, lifetime in
-										for (target, deviceSettings) in deviceSettingsByTarget {
-											if lifetime.hasEnded {
-												break
-											}
-
-											let simulatorSettings = simulatorSettingsByTarget[target]
-											assert(simulatorSettings != nil, "No \(simulatorSDK) build settings found for target \"\(target)\"")
-
-											observer.send(value: (deviceSettings, simulatorSettings!))
-										}
-
-										observer.sendCompleted()
-									}
-								}
-						}
-					}
-					.flatMapTaskEvents(.concat) { deviceSettings, simulatorSettings in
-						return mergeBuildProducts(
-							deviceBuildSettings: deviceSettings,
-							simulatorBuildSettings: simulatorSettings,
-							into: deviceSettings.productDestinationPath(in: folderURL)
-						)
-					}
-
-			default:
-				fatalError("SDK count \(sdks.count) in scheme \(scheme) is not supported")
-			}
-		}
-		.flatMapTaskEvents(.concat) { builtProductURL -> SignalProducer<URL, CarthageError> in
-			return UUIDsForFramework(builtProductURL)
-				// Only attempt to create debug info if there is at least
-				// one dSYM architecture UUID in the framework. This can
-				// occur if the framework is a static framework packaged
-				// like a dynamic framework.
-				.take(first: 1)
-				.flatMap(.concat) { _ -> SignalProducer<TaskEvent<URL>, CarthageError> in
-					return createDebugInformation(builtProductURL)
-				}
-				.then(SignalProducer<URL, CarthageError>(value: builtProductURL))
-		}
-}
-
-/// Fixes problem when more than one xcode target has the same Product name for same Deployment target and configuration by deleting TARGET_BUILD_DIR.
-private func resolveSameTargetName(for settings: BuildSettings) -> SignalProducer<BuildSettings, CarthageError> {
-	switch settings.targetBuildDirectory {
-	case .success(let buildDir):
-		let result = Task("/usr/bin/xcrun", arguments: ["rm", "-rf", buildDir])
-			.launch()
-			.wait()
-
-		if let error = result.error {
-			return SignalProducer(error: CarthageError.taskError(error))
-		}
-
-		return SignalProducer(value: settings)
-	case .failure(let error):
-		return SignalProducer(error: error)
-	}
-}
-
-/// Runs the build for a given sdk and build arguments, optionally performing a clean first
-// swiftlint:disable:next function_body_length
-private func build(sdk: SDK, with buildArgs: BuildArguments, in workingDirectoryURL: URL) -> SignalProducer<TaskEvent<BuildSettings>, CarthageError> {
-	var argsForLoading = buildArgs
-	argsForLoading.sdk = sdk
-
-	var argsForBuilding = argsForLoading
-	argsForBuilding.onlyActiveArchitecture = false
-
-	// If SDK is the iOS simulator, then also find and set a valid destination.
-	// This fixes problems when the project deployment version is lower than
-	// the target's one and includes simulators unsupported by the target.
-	//
-	// Example: Target is at 8.0, project at 7.0, xcodebuild chooses the first
-	// simulator on the list, iPad 2 7.1, which is invalid for the target.
-	//
-	// See https://github.com/Carthage/Carthage/issues/417.
-	func fetchDestination() -> SignalProducer<String?, CarthageError> {
-		// Specifying destination seems to be required for building with
-		// simulator SDKs since Xcode 7.2.
-		if sdk.isSimulator {
-			let destinationLookup = Task("/usr/bin/xcrun", arguments: [ "simctl", "list", "devices", "--json" ])
-			return destinationLookup.launch()
-				.mapError(CarthageError.taskError)
-				.ignoreTaskData()
-				.flatMap(.concat) { (data: Data) -> SignalProducer<Simulator, CarthageError> in
-					if let selectedSimulator = selectAvailableSimulator(of: sdk, from: data) {
-						return .init(value: selectedSimulator)
-					} else {
-						return .init(error: CarthageError.noAvailableSimulators(platformName: sdk.platform.rawValue))
-					}
-				}
-				.map { "platform=\(sdk.platform.rawValue) Simulator,id=\($0.udid.uuidString)" }
-		}
-		return SignalProducer(value: nil)
-	}
-
-	return fetchDestination()
-		.flatMap(.concat) { destination -> SignalProducer<TaskEvent<BuildSettings>, CarthageError> in
-			if let destination = destination {
-				argsForBuilding.destination = destination
-				// Also set the destination lookup timeout. Since we're building
-				// for the simulator the lookup shouldn't take more than a
-				// fraction of a second, but we set to 3 just to be safe.
-				argsForBuilding.destinationTimeout = 3
-			}
-
-			// Use `archive` action when building device SDKs to disable LLVM Instrumentation.
-			//
-			// See https://github.com/Carthage/Carthage/issues/2056
-			// and https://developer.apple.com/library/content/qa/qa1964/_index.html.
-			let xcodebuildAction: BuildArguments.Action = sdk.isDevice ? .archive : .build
-			return BuildSettings.load(with: argsForLoading, for: xcodebuildAction)
-				.filter { settings in
-					// Only copy build products that are frameworks
-					guard let frameworkType = settings.frameworkType.value, shouldBuildFrameworkType(frameworkType), let projectPath = settings.projectPath.value else {
-						return false
-					}
-
-					// Do not copy build products that originate from the current project's own carthage dependencies
-					let projectURL = URL(fileURLWithPath: projectPath)
-					let dependencyCheckoutDir = workingDirectoryURL.appendingPathComponent(carthageProjectCheckoutsPath, isDirectory: true)
-					return !dependencyCheckoutDir.hasSubdirectory(projectURL)
-				}
-				.flatMap(.concat) { settings in resolveSameTargetName(for: settings) }
-				.collect()
-				.flatMap(.concat) { settings -> SignalProducer<TaskEvent<BuildSettings>, CarthageError> in
-					let actions: [String] = {
-						var result: [String] = [xcodebuildAction.rawValue]
-
-						if xcodebuildAction == .archive {
-							result += [
-								// Prevent generating unnecessary empty `.xcarchive`
-								// directories.
-								"-archivePath", (NSTemporaryDirectory() as NSString).appendingPathComponent(workingDirectoryURL.lastPathComponent),
-
-								// Disable installing when running `archive` action
-								// to prevent built frameworks from being deleted
-								// from derived data folder.
-								"SKIP_INSTALL=YES",
-
-								// Disable the “Instrument Program Flow” build
-								// setting for both GCC and LLVM as noted in
-								// https://developer.apple.com/library/content/qa/qa1964/_index.html.
-								"GCC_INSTRUMENT_PROGRAM_FLOW_ARCS=NO",
-
-								// Disable the “Generate Test Coverage Files” build
-								// setting for GCC as noted in
-								// https://developer.apple.com/library/content/qa/qa1964/_index.html.
-								"CLANG_ENABLE_CODE_COVERAGE=NO",
-
-								// Disable the "Strip Linked Product" build
-								// setting so we can later generate a dSYM
-								"STRIP_INSTALLED_PRODUCT=NO",
-							]
-						}
-
-						return result
-					}()
-
-					var buildScheme = xcodebuildTask(actions, argsForBuilding)
-					buildScheme.workingDirectoryPath = workingDirectoryURL.path
-
-					return buildScheme.launch()
-						.flatMapTaskEvents(.concat) { _ in SignalProducer(settings) }
-						.mapError(CarthageError.taskError)
-				}
-		}
-}
-
-/// Creates a dSYM for the provided dynamic framework.
-public func createDebugInformation(_ builtProductURL: URL) -> SignalProducer<TaskEvent<URL>, CarthageError> {
-	let dSYMURL = builtProductURL.appendingPathExtension("dSYM")
-
-	let executableName = builtProductURL.deletingPathExtension().lastPathComponent
-	if !executableName.isEmpty {
-		let executable = builtProductURL.appendingPathComponent(executableName).path
-		let dSYM = dSYMURL.path
-		let dsymutilTask = Task("/usr/bin/xcrun", arguments: ["dsymutil", executable, "-o", dSYM])
-
-		return dsymutilTask.launch()
-			.mapError(CarthageError.taskError)
-			.flatMapTaskEvents(.concat) { _ in SignalProducer(value: dSYMURL) }
-	} else {
-		return .empty
-	}
-}
-
->>>>>>> 0b66cef4
 /// A producer representing a scheme to be built.
 ///
 /// A producer of this type will send the project and scheme name when building
@@ -1312,10 +469,11 @@
         fileContents.append(conditionalElseContents)
         fileContents.append(deviceHeaderContents)
         fileContents.append(conditionalSuffixContents)
-        
-        switch FileManager.default.createFile(atPath: outputURL.path, contents: fileContents) {
-        case false: return .init(error: .writeFailed(outputURL, nil))
-        case true: return .empty
+
+        if FileManager.default.createFile(atPath: outputURL.path, contents: fileContents) {
+            return .empty
+        } else {
+            return .init(error: .writeFailed(outputURL, nil))
         }
     }
     
